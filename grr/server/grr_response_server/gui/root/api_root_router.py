--- conflicted
+++ resolved
@@ -104,9 +104,6 @@
   @api_call_router.Http("GET", "/api/reflection/api-methods")
   @api_call_router.NoAuditLogRequired()
   def ListApiMethods(self, args, context=None):
-<<<<<<< HEAD
-    return api_reflection.ApiListApiMethodsHandler(self)
-=======
     return api_reflection.ApiListApiMethodsHandler(self)
 
   # Metadata methods.
@@ -121,5 +118,4 @@
       args: None,
       context: Optional[api_call_context.ApiCallContext] = None,
   ) -> api_metadata.ApiGetOpenApiDescriptionHandler:
-    return api_metadata.ApiGetOpenApiDescriptionHandler(self)
->>>>>>> fe256306
+    return api_metadata.ApiGetOpenApiDescriptionHandler(self)