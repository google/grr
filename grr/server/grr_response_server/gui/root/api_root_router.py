--- conflicted
+++ resolved
@@ -104,8 +104,7 @@
   @api_call_router.ResultType(api_reflection.ApiListApiMethodsResult)
   @api_call_router.Http("GET", "/api/reflection/api-methods")
   @api_call_router.NoAuditLogRequired()
-<<<<<<< HEAD
-  def ListApiMethods(self, args, token=None):
+  def ListApiMethods(self, args, context=None):
     return api_reflection.ApiListApiMethodsHandler(self)
 
   # Metadata methods.
@@ -120,8 +119,4 @@
       args: None,
       token: Optional[access_control.ACLToken] = None,
   ) -> api_metadata.ApiGetOpenApiDescriptionHandler:
-    return api_metadata.ApiGetOpenApiDescriptionHandler(self)
-=======
-  def ListApiMethods(self, args, context=None):
-    return api_reflection.ApiListApiMethodsHandler(self)
->>>>>>> 9a96b96b
+    return api_metadata.ApiGetOpenApiDescriptionHandler(self)