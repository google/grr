--- conflicted
+++ resolved
@@ -841,8 +841,6 @@
   ) -> api_metadata.ApiGetGrrVersionHandler:
     # Everybody can get version of the GRR server.
     return self.delegate.GetGrrVersion(args, context=context)
-<<<<<<< HEAD
-=======
 
   def GetOpenApiDescription(
       self,
@@ -852,7 +850,6 @@
     """Returns a description of the API following the OpenAPI specification."""
     # Everybody can get the OpenAPI description.
     return self.delegate.GetOpenApiDescription(args, context=context)
->>>>>>> fe256306
 
 
 # This class is kept here for backwards compatibility only.
