--- conflicted
+++ resolved
@@ -354,9 +354,6 @@
   # NOTE: Only the ListApiMethods is enabled as it may be used by client
   # API libraries.
   def ListApiMethods(self, args, context=None):
-<<<<<<< HEAD
-    return api_reflection.ApiListApiMethodsHandler(self)
-=======
     return api_reflection.ApiListApiMethodsHandler(self)
 
   # Metadata methods.
@@ -366,5 +363,4 @@
       context: Optional[api_call_context.ApiCallContext] = None,
   ) -> api_metadata.ApiGetOpenApiDescriptionHandler:
     del args, context  # Unused.
-    return api_metadata.ApiGetOpenApiDescriptionHandler(self)
->>>>>>> fe256306
+    return api_metadata.ApiGetOpenApiDescriptionHandler(self)