/** Helper type that converts all optional fields to be required. */
export type Complete<T> = {
  [P in keyof T] -?: NonNullable<T[P]>;
};

type Falsey = false|''|0|null|undefined;

/** Type that excludes primitive values that evaluate to false (0, "", ...) . */
export type Truthy<T> = Exclude<T, Falsey>;

/** Object where all keys must have truthy values. */
export type CompleteTruthy<T> = {
  [P in keyof T] -?: Truthy<T[P]>;
};

/** Enforce an object's key to be non-nullable. */
export type NonNullableKey<T, K extends keyof T> = Complete<Pick<T, K>>&T;

/** Enforce an object's key to be truthy. */
export type TruthyKey<T, K extends keyof T> = CompleteTruthy<Pick<T, K>>&T;

<<<<<<< HEAD
/** Recursively removes the readonly modifier of fields */
export type DeepMutable<T> = {
  -readonly[P in keyof T]:
  T[P] extends (infer U)[] ? DeepMutable<U>[] :
  T[P] extends Date ? T[P] :
  T[P] extends object ? DeepMutable<T[P]> :
  T[P];
=======
/** Allow overwriting an object's readonly keys (for tests). */
export type Writable<T> = {
  -readonly[K in keyof T]: T[K];
>>>>>>> 4f4c9a3b
};<|MERGE_RESOLUTION|>--- conflicted
+++ resolved
@@ -19,17 +19,7 @@
 /** Enforce an object's key to be truthy. */
 export type TruthyKey<T, K extends keyof T> = CompleteTruthy<Pick<T, K>>&T;
 
-<<<<<<< HEAD
-/** Recursively removes the readonly modifier of fields */
-export type DeepMutable<T> = {
-  -readonly[P in keyof T]:
-  T[P] extends (infer U)[] ? DeepMutable<U>[] :
-  T[P] extends Date ? T[P] :
-  T[P] extends object ? DeepMutable<T[P]> :
-  T[P];
-=======
 /** Allow overwriting an object's readonly keys (for tests). */
 export type Writable<T> = {
   -readonly[K in keyof T]: T[K];
->>>>>>> 4f4c9a3b
 };