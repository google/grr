--- conflicted
+++ resolved
@@ -130,7 +130,6 @@
 }
 
 /**
-<<<<<<< HEAD
  * ApiUname proto mapping.
  */
 export declare interface ApiUname {
@@ -145,19 +144,21 @@
   readonly libcVer?: string;
   readonly architecture?: string;
   readonly pep425tag?: string;
-=======
+}
+
+/**
  * ApiListClientsLabelsResult proto mapping.
  */
 export declare interface ApiListClientsLabelsResult {
   readonly items?: ReadonlyArray<ApiClientLabel>;
 }
+
 /**
  * AddClientsLabelsArgs proto mapping.
  */
 export declare interface ApiAddClientsLabelsArgs {
   readonly clientIds: ReadonlyArray<string>;
   readonly labels: ReadonlyArray<string>;
->>>>>>> ca5746b6
 }
 
 /**
