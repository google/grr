--- conflicted
+++ resolved
@@ -4,11 +4,7 @@
   matTooltipPosition="below"
   matTooltipClass="tooltip"
   [matTooltipDisabled]="completeFormat || !tooltipEnabled"
-<<<<<<< HEAD
-  [style.border-bottom]="(completeFormat || !tooltipEnabled || disableUnderlining) ? 'none' : '1px dotted rgb(126, 126, 126)'">
-=======
   [style.border-bottom]="(completeFormat || !tooltipEnabled || forceDisableUnderlining) ? 'none' : '1px dotted rgb(126, 126, 126)'">
->>>>>>> be1e5a72
   {{date | date:'yyyy-MM-dd HH:mm:ss':timezone}} {{timezone}}
 
   <div class="inline_relative" *ngIf="completeFormat">
