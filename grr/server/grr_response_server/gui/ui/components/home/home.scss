--- conflicted
+++ resolved
@@ -41,8 +41,6 @@
     mat-icon {
       margin-right: 0.5em;
     }
-<<<<<<< HEAD
-=======
 
     mat-chip-list {
       display: inline-block;
@@ -50,6 +48,5 @@
       /** Prevent online chip from changing cursor and hover effect. */
       pointer-events: none;
     }
->>>>>>> fe256306
   }
 }