import {OverlayContainer} from '@angular/cdk/overlay';
import {DebugElement} from '@angular/core';
import {ComponentFixture, inject, TestBed, waitForAsync} from '@angular/core/testing';
import {MatAutocomplete, MatAutocompleteSelectedEvent} from '@angular/material/autocomplete';
import {By} from '@angular/platform-browser';
import {NoopAnimationsModule} from '@angular/platform-browser/animations';
import {FlowChips} from '@app/components/flow_picker/flow_chips';
import {FlowListItem, FlowListItemService} from '@app/components/flow_picker/flow_list_item';
import {assertNonNull} from '@app/lib/preconditions';
import {ClientPageFacade} from '@app/store/client_page_facade';
import {ClientPageFacadeMock, mockClientPageFacade} from '@app/store/client_page_facade_test_util';
import {initTestEnvironment} from '@app/testing';
import {from} from 'rxjs';
import {FlowPicker} from './flow_picker';
import {FlowPickerModule} from './module';


<<<<<<< HEAD
import {FlowPicker} from './flow_picker';
import {FlowPickerModule} from './module';
=======
>>>>>>> fe256306


initTestEnvironment();

function getAutocompleteInput(fixture: ComponentFixture<FlowPicker>):
    DebugElement {
  return fixture.debugElement.query(By.css('.autocomplete-field input'));
}


describe('FlowPicker Component', () => {
  let flowListItemService: Partial<FlowListItemService>;
  let clientPageFacade: ClientPageFacadeMock;
  let overlayContainer: OverlayContainer;
  let overlayContainerElement: HTMLElement;

  beforeEach(waitForAsync(() => {
    clientPageFacade = mockClientPageFacade();

    flowListItemService = {
      flowsByCategory$: from([new Map([
        [
          'Collectors',
          [
            {
              name: 'ArtifactCollectorFlow',
              friendlyName: 'Forensic artifacts',
              description: 'Foo'
            },
            {
              name: 'OsqueryFlow',
              friendlyName: 'Osquery',
              description: 'Bar',
            },
          ]
        ],
        [
          'Browser',
          [
            {
              name: 'CollectBrowserHistory',
              friendlyName: 'Collect browser history',
              description: 'Something',
            },
          ]
        ],
      ])]),
      commonFlowNames$: from([['Osquery']]),
    };

    TestBed
        .configureTestingModule({
          imports: [
            NoopAnimationsModule,
            FlowPickerModule,
          ],

          providers: [
            {
              provide: FlowListItemService,
              useFactory: () => flowListItemService
            },
            {provide: ClientPageFacade, useFactory: () => clientPageFacade},
          ]
        })
        .compileComponents();

    inject([OverlayContainer], (oc: OverlayContainer) => {
      overlayContainer = oc;
      overlayContainerElement = oc.getContainerElement();
    })();
  }));

  afterEach(() => {
    overlayContainer.ngOnDestroy();
  });

  it('shows nothing by default', () => {
    const fixture = TestBed.createComponent(FlowPicker);
    fixture.detectChanges();

    const matOptions = overlayContainerElement.querySelectorAll('mat-option');
    expect(matOptions.length).toBe(0);
    const matOptGroups =
        overlayContainerElement.querySelectorAll('mat-optgroup');
    expect(matOptGroups.length).toBe(0);
  });

  it('shows an overview panel on click', async () => {
    const fixture = TestBed.createComponent(FlowPicker);
    fixture.detectChanges();
    await fixture.whenRenderingDone();

    expect(overlayContainerElement.querySelectorAll('flows-overview').length)
        .toBe(0);

    const input = getAutocompleteInput(fixture);
    input.nativeElement.click();
    fixture.detectChanges();

    expect(overlayContainerElement.querySelectorAll('flows-overview').length)
        .toBe(1);
  });

  it('hides an overview panel on input', async () => {
    const fixture = TestBed.createComponent(FlowPicker);
    fixture.detectChanges();
    await fixture.whenRenderingDone();

    const input = getAutocompleteInput(fixture);
    input.nativeElement.click();
    fixture.detectChanges();

    expect(overlayContainerElement.querySelectorAll('flows-overview').length)
        .toBe(1);

    fixture.componentInstance.textInput.setValue('arti');
    input.nativeElement.dispatchEvent(new Event('input'));
    fixture.detectChanges();

    expect(overlayContainerElement.querySelectorAll('flows-overview').length)
        .toBe(0);
  });

  it('selects a Flow when a a link in overview panel is clicked', async () => {
    const fixture = TestBed.createComponent(FlowPicker);
    fixture.detectChanges();
    await fixture.whenRenderingDone();

    const input = getAutocompleteInput(fixture);
    input.nativeElement.click();
    fixture.detectChanges();

    const links = overlayContainerElement.querySelectorAll('flows-overview a');
    const link = Array.from(links).find(
        l => l.textContent?.includes('Forensic artifacts'));
    assertNonNull(link);
    link.dispatchEvent(new MouseEvent('mousedown'));
    fixture.detectChanges();

    expect(overlayContainerElement.querySelectorAll('flows-overview').length)
        .toBe(0);

    expect(fixture.componentInstance.textInput.value)
        .toBe('Forensic artifacts');
    expect(clientPageFacade.startFlowConfiguration)
        .toHaveBeenCalledWith('ArtifactCollectorFlow');
  });

  it('filters Flows that match text input', () => {
    const fixture = TestBed.createComponent(FlowPicker);
    fixture.detectChanges();

    const input = getAutocompleteInput(fixture);
    input.nativeElement.dispatchEvent(new Event('focusin'));
    fixture.componentInstance.textInput.setValue('arti');
    input.nativeElement.dispatchEvent(new Event('input'));
    fixture.detectChanges();

    const matOptions = overlayContainerElement.querySelectorAll('mat-option');
    expect(matOptions.length).toBe(1);
    expect(matOptions[0].textContent).toContain('Forensic artifacts');

    const matOptGroups =
        overlayContainerElement.querySelectorAll('mat-optgroup');
    expect(matOptGroups.length).toBe(1);
    expect(matOptGroups[0].textContent).toContain('Collectors');
  });

  it('highlights the matching Flow part', () => {
    const fixture = TestBed.createComponent(FlowPicker);
    fixture.detectChanges();

    const input = getAutocompleteInput(fixture);
    input.nativeElement.dispatchEvent(new Event('focusin'));
    fixture.componentInstance.textInput.setValue('arti');
    input.nativeElement.dispatchEvent(new Event('input'));
    fixture.detectChanges();

    const nameElements =
        overlayContainerElement.querySelectorAll('mat-option .flow-title span');
    expect(nameElements.length).toBe(3);

    expect(nameElements[0].textContent).toBe('Forensic ');
    expect(nameElements[0].classList.contains('highlight')).toBeFalse();

    expect(nameElements[1].textContent).toBe('arti');
    expect(nameElements[1].classList.contains('highlight')).toBeTrue();

    expect(nameElements[2].textContent).toBe('facts');
    expect(nameElements[2].classList.contains('highlight')).toBeFalse();
  });

  it('filters Categories that match the input', () => {
    const fixture = TestBed.createComponent(FlowPicker);
    fixture.detectChanges();

    const input = getAutocompleteInput(fixture);
    input.nativeElement.dispatchEvent(new Event('focusin'));
    fixture.componentInstance.textInput.setValue('collector');
    input.nativeElement.dispatchEvent(new Event('input'));
    fixture.detectChanges();

    const matOptions = overlayContainerElement.querySelectorAll('mat-option');
    expect(matOptions.length).toBe(2);
    expect(matOptions[0].textContent).toContain('Forensic artifacts');
    expect(matOptions[1].textContent).toContain('Osquery');

    const matOptGroups =
        overlayContainerElement.querySelectorAll('mat-optgroup');
    expect(matOptGroups.length).toBe(1);
    expect(matOptGroups[0].textContent).toContain('Collectors');
  });

  it('highlights the matching Category part', () => {
    const fixture = TestBed.createComponent(FlowPicker);
    fixture.detectChanges();

    const input = getAutocompleteInput(fixture);
    input.nativeElement.dispatchEvent(new Event('focusin'));
    fixture.componentInstance.textInput.setValue('collector');
    input.nativeElement.dispatchEvent(new Event('input'));
    fixture.detectChanges();

    const nameElements = overlayContainerElement.querySelectorAll(
        'mat-optgroup span.category-title');
    expect(nameElements.length).toBe(2);

    expect(nameElements[0].textContent).toBe('Collector');
    expect(nameElements[0].classList.contains('highlight')).toBeTrue();

    expect(nameElements[1].textContent).toBe('s');
    expect(nameElements[1].classList.contains('highlight')).toBeFalse();
  });

  it('selects a Flow on autocomplete change', async () => {
    const fixture = TestBed.createComponent(FlowPicker);
    fixture.detectChanges();
    await fixture.whenRenderingDone();

    const input = getAutocompleteInput(fixture);
    input.nativeElement.dispatchEvent(new Event('focusin'));
    fixture.componentInstance.textInput.setValue('brows');
    input.nativeElement.dispatchEvent(new Event('input'));
    fixture.detectChanges();

    const flowListItem: FlowListItem = {
      name: 'CollectBrowserHistory',
      friendlyName: 'Collect browser history',
      description: '',
    };
    const matAutocomplete: MatAutocomplete =
        fixture.debugElement.query(By.directive(MatAutocomplete))
            .componentInstance;
    matAutocomplete.optionSelected.emit({
      option: {value: flowListItem},
    } as MatAutocompleteSelectedEvent);
    fixture.detectChanges();

    expect(clientPageFacade.startFlowConfiguration)
        .toHaveBeenCalledWith('CollectBrowserHistory');
  });

  it('deselects the Flow on X button click', async () => {
    const fixture = TestBed.createComponent(FlowPicker);
    fixture.detectChanges();
    await fixture.whenRenderingDone();

    const input = getAutocompleteInput(fixture);
    input.nativeElement.click();
    fixture.componentInstance.textInput.setValue('browser');
    input.nativeElement.dispatchEvent(new Event('input'));
    fixture.detectChanges();

    const flowListItem: FlowListItem = {
      name: 'CollectBrowserHistory',
      friendlyName: 'Collect browser history',
      description: '',
    };
    const matAutocomplete: MatAutocomplete =
        fixture.debugElement.query(By.directive(MatAutocomplete))
            .componentInstance;
    matAutocomplete.optionSelected.emit({
      option: {value: flowListItem},
    } as MatAutocompleteSelectedEvent);
    fixture.detectChanges();

    expect(clientPageFacade.startFlowConfiguration)
        .toHaveBeenCalledWith('CollectBrowserHistory');

    const clearButton =
        fixture.debugElement.query(By.css('.readonly-field button'));
    assertNonNull(clearButton);
    clearButton.nativeElement.click();
    fixture.detectChanges();

    expect(clientPageFacade.stopFlowConfiguration).toHaveBeenCalled();
  });

  it('selects a Flow when FlowChips emits flowSelected event', async () => {
    const fixture = TestBed.createComponent(FlowPicker);
    fixture.detectChanges();
    await fixture.whenRenderingDone();

    const flowChips: FlowChips =
        fixture.debugElement.query(By.directive(FlowChips)).componentInstance;
    flowChips.flowSelected.emit({
      name: 'ArtifactCollectorFlow',
      friendlyName: 'Forensic artifacts',
      description: 'Foo'
    });
    fixture.detectChanges();

    expect(fixture.componentInstance.textInput.value)
        .toBe('Forensic artifacts');
    expect(clientPageFacade.startFlowConfiguration)
        .toHaveBeenCalledWith('ArtifactCollectorFlow');
  });

  it('hides FlowChips when a Flow is selected', async () => {
    const fixture = TestBed.createComponent(FlowPicker);
    fixture.detectChanges();
    await fixture.whenRenderingDone();

    let flowChips = fixture.debugElement.query(By.directive(FlowChips));
    expect(flowChips).not.toBeNull();

    clientPageFacade.selectedFlowDescriptorSubject.next({
      category: 'Browser',
      name: 'CollectBrowserHistory',
      friendlyName: 'Collect browser history',
      defaultArgs: {},
    });
    fixture.detectChanges();

    flowChips = fixture.debugElement.query(By.directive(FlowChips));
    expect(flowChips).toBeNull();
  });
});<|MERGE_RESOLUTION|>--- conflicted
+++ resolved
@@ -15,11 +15,6 @@
 import {FlowPickerModule} from './module';
 
 
-<<<<<<< HEAD
-import {FlowPicker} from './flow_picker';
-import {FlowPickerModule} from './module';
-=======
->>>>>>> fe256306
 
 
 initTestEnvironment();
