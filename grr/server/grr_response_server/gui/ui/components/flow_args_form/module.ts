import {CommonModule} from '@angular/common';
import {NgModule} from '@angular/core';
import {ReactiveFormsModule} from '@angular/forms';
import {MatButtonModule} from '@angular/material/button';
import {MatCheckboxModule} from '@angular/material/checkbox';
import {MatFormFieldModule} from '@angular/material/form-field';
import {MatIconModule} from '@angular/material/icon';
import {MatInputModule} from '@angular/material/input';
import {BrowserAnimationsModule} from '@angular/platform-browser/animations';
import {MatDialogModule} from '@angular/material/dialog';
import {MatChipsModule} from '@angular/material/chips';
import {RouterModule} from '@angular/router';
import {CollectBrowserHistoryForm} from '@app/components/flow_args_form/collect_browser_history_form';
import {CollectMultipleFilesForm} from '@app/components/flow_args_form/collect_multiple_files_form';
import {HelpersModule} from '@app/components/flow_args_form/collect_multiple_files_form_helpers/module';
import {CollectSingleFileForm} from '@app/components/flow_args_form/collect_single_file_form';
import {ByteComponentsModule} from '@app/components/form/byte_input/module';
import {DateTimeInputModule} from '@app/components/form/date_time_input/module';
import {GlobExpressionExplanationModule} from '@app/components/form/glob_expression_form_field/module';

import {FallbackFlowArgsForm} from './fallback_flow_args_form';
import {FlowArgsForm} from './flow_args_form';
import {OsqueryForm} from './osquery_form';
import {CodeEditorModule} from '../code_editor/module';
import {OsqueryQueryHelperModule} from './osquery_query_helper/module';

/** Module for the FlowArgsForm component. */
@NgModule({
  imports: [
    BrowserAnimationsModule,
    RouterModule,
    CommonModule,
    MatCheckboxModule,
    MatChipsModule,
    ReactiveFormsModule,
    MatFormFieldModule,
    MatInputModule,
    MatIconModule,
    MatButtonModule,
    MatDialogModule,
    ByteComponentsModule,
    GlobExpressionExplanationModule,
<<<<<<< HEAD
    CodeEditorModule,
    OsqueryQueryHelperModule,
=======
    HelpersModule,
    DateTimeInputModule,
>>>>>>> 01754f0f
  ],
  declarations: [
    FlowArgsForm,
    CollectBrowserHistoryForm,
    CollectSingleFileForm,
    CollectMultipleFilesForm,
    OsqueryForm,
    FallbackFlowArgsForm,
  ],
  entryComponents: [
    CollectBrowserHistoryForm,
    CollectSingleFileForm,
    CollectMultipleFilesForm,
    OsqueryForm,
    FallbackFlowArgsForm,
  ],
  exports: [
    FlowArgsForm,
  ],
})
export class FlowArgsFormModule {
}<|MERGE_RESOLUTION|>--- conflicted
+++ resolved
@@ -40,13 +40,10 @@
     MatDialogModule,
     ByteComponentsModule,
     GlobExpressionExplanationModule,
-<<<<<<< HEAD
     CodeEditorModule,
     OsqueryQueryHelperModule,
-=======
     HelpersModule,
     DateTimeInputModule,
->>>>>>> 01754f0f
   ],
   declarations: [
     FlowArgsForm,
