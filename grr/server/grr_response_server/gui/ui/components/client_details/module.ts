import {CommonModule} from '@angular/common';
import {NgModule} from '@angular/core';
import {MatButtonModule} from '@angular/material/button';
import {MatChipsModule} from '@angular/material/chips';
import {MatDialogModule} from '@angular/material/dialog';
import {MatDividerModule} from '@angular/material/divider';
import {MatIconModule} from '@angular/material/icon';
import {MatListModule} from '@angular/material/list';
import {RouterModule} from '@angular/router';

import {HumanReadableSizeModule} from '../human_readable_size/module';
import {TimestampModule} from '../timestamp/module';

import {ClientDetails} from './client_details';
<<<<<<< HEAD
import {EntryHistoryButton} from './entry_history_button/entry_history_button';
import {EntryHistoryDialog} from './entry_history_dialog/entry_history_dialog';
import {VolumesDetails} from './volumes_details/volumes_details';
import {UsersDetails} from './users_details/users_details';
import {InterfaceDetails as InterfacesDetails} from './interfaces_details/interfaces_details';
=======
import {EntryHistoryButtonModule} from './entry_history_button/module';
import {EntryHistoryDialogModule} from './entry_history_dialog/module';
>>>>>>> aa8c64ca

/**
 * Module for the client details component.
 */
@NgModule({
  imports: [
    CommonModule,
    RouterModule,
    MatIconModule,
    TimestampModule,
    HumanReadableSizeModule,
    MatDividerModule,
    MatChipsModule,
    MatListModule,
    MatButtonModule,
    MatDialogModule,
    EntryHistoryDialogModule,
    EntryHistoryButtonModule,
  ],
  declarations: [
    ClientDetails,
<<<<<<< HEAD
    EntryHistoryDialog,
    EntryHistoryButton,
    VolumesDetails,
    UsersDetails,
    InterfacesDetails,
=======
>>>>>>> aa8c64ca
  ],
  exports: [
    ClientDetails,
  ]
})
export class ClientDetailsModule {
}<|MERGE_RESOLUTION|>--- conflicted
+++ resolved
@@ -12,16 +12,8 @@
 import {TimestampModule} from '../timestamp/module';
 
 import {ClientDetails} from './client_details';
-<<<<<<< HEAD
-import {EntryHistoryButton} from './entry_history_button/entry_history_button';
-import {EntryHistoryDialog} from './entry_history_dialog/entry_history_dialog';
-import {VolumesDetails} from './volumes_details/volumes_details';
-import {UsersDetails} from './users_details/users_details';
-import {InterfaceDetails as InterfacesDetails} from './interfaces_details/interfaces_details';
-=======
 import {EntryHistoryButtonModule} from './entry_history_button/module';
 import {EntryHistoryDialogModule} from './entry_history_dialog/module';
->>>>>>> aa8c64ca
 
 /**
  * Module for the client details component.
@@ -43,14 +35,6 @@
   ],
   declarations: [
     ClientDetails,
-<<<<<<< HEAD
-    EntryHistoryDialog,
-    EntryHistoryButton,
-    VolumesDetails,
-    UsersDetails,
-    InterfacesDetails,
-=======
->>>>>>> aa8c64ca
   ],
   exports: [
     ClientDetails,
