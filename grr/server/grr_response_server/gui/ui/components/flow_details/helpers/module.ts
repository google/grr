import {ClipboardModule} from '@angular/cdk/clipboard';
import {CommonModule} from '@angular/common';
import {NgModule} from '@angular/core';
import {MatButtonModule} from '@angular/material/button';
import {MatIconModule} from '@angular/material/icon';
import {BrowserAnimationsModule} from '@angular/platform-browser/animations';
import {RouterModule} from '@angular/router';
import {FileModePipe} from '@app/components/flow_details/helpers/file_mode_pipe';

import {FileResultsTable} from './file_results_table';

import {TimestampModule} from '../../timestamp/module';
import {HumanReadableSizeModule} from '../../human_readable_size/module';
<<<<<<< HEAD
import {ExpandableHashModule} from '../../expandable_hash/module';
=======
>>>>>>> be1e5a72



/**
 * Module for the flow_picker details component.
 */
@NgModule({
  imports: [
    BrowserAnimationsModule,
    RouterModule,
    CommonModule,
    // Angular Material modules.
    ClipboardModule,
    MatButtonModule,
    MatIconModule,
    TimestampModule,
    HumanReadableSizeModule,
<<<<<<< HEAD
    ExpandableHashModule,
=======
>>>>>>> be1e5a72
  ],
  declarations: [
    FileResultsTable,
    FileModePipe,
  ],
  exports: [
    FileResultsTable,
    FileModePipe,
  ],
})
export class HelpersModule {
}<|MERGE_RESOLUTION|>--- conflicted
+++ resolved
@@ -11,10 +11,7 @@
 
 import {TimestampModule} from '../../timestamp/module';
 import {HumanReadableSizeModule} from '../../human_readable_size/module';
-<<<<<<< HEAD
 import {ExpandableHashModule} from '../../expandable_hash/module';
-=======
->>>>>>> be1e5a72
 
 
 
@@ -30,12 +27,10 @@
     ClipboardModule,
     MatButtonModule,
     MatIconModule,
+    // Child component modules
     TimestampModule,
     HumanReadableSizeModule,
-<<<<<<< HEAD
     ExpandableHashModule,
-=======
->>>>>>> be1e5a72
   ],
   declarations: [
     FileResultsTable,
