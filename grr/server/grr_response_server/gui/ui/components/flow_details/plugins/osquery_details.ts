import {ChangeDetectionStrategy, Component} from '@angular/core';
import {OsqueryFlowArgs, OsqueryProgress, OsqueryResult} from '@app/lib/api/api_interfaces';
import {FlowState} from '@app/lib/models/flow';
import {isNonNull} from '@app/lib/preconditions';
import {combineLatest, concat, Observable} from 'rxjs';
import {filter, flatMap, map, startWith, takeUntil} from 'rxjs/operators';

import {Plugin} from './plugin';

/**
 * Component that displays the details (status, errors, results) for a
 * particular Osquery Flow.
 */
@Component({
  selector: 'osquery-details',
  templateUrl: './osquery_details.ng.html',
  styleUrls: ['./osquery_details.scss'],
  changeDetection: ChangeDetectionStrategy.OnPush,
})
export class OsqueryDetails extends Plugin {
  readonly flowError$ = this.flagByState(FlowState.ERROR);
  readonly flowRunning$ = this.flagByState(FlowState.RUNNING);
  readonly flowCompleted$ = this.flagByState(FlowState.FINISHED);

  private readonly osqueryResults$: Observable<OsqueryResult> =
      this.flowListEntry$.pipe(
          flatMap(listEntry => listEntry.resultSets),
          flatMap(singleResultSet => singleResultSet?.items),
          filter(isNonNull),
          map(singleItem => singleItem.payload as OsqueryResult),
      );

  private readonly osqueryProgress$: Observable<OsqueryProgress> =
      this.flowListEntry$.pipe(
          map(listEntry => listEntry.flow.progress as OsqueryProgress),
          filter(isNonNull),
      );

  private readonly resultsTable$ = this.osqueryResults$.pipe(
      map(result => result.table),
      filter(isNonNull),
  );

  private readonly progressTable$ = this.osqueryProgress$.pipe(
      map(progress => progress.partialTable),
      filter(isNonNull),
  );

  readonly displayTable$ = concat(
      this.progressTable$.pipe(takeUntil(this.resultsTable$)),
      this.resultsTable$,
  );

  readonly progressErrorMessage$ = this.osqueryProgress$.pipe(
      map(progress => progress.errorMessage),
      filter(isNonNull),
  );

  readonly additionalRowsAvailable$ =
      combineLatest([
        this.osqueryProgress$.pipe(
            map(progress => progress.totalRowCount),
            startWith(null),
            ),
        this.displayTable$.pipe(
            map(table => table.rows?.length),
            startWith(null),
            ),
      ])
          .pipe(
              map(([totalRowCount, displayedRowCount]) => {
                if (isNonNull(totalRowCount) && isNonNull(displayedRowCount)) {
                  return Number(totalRowCount) - displayedRowCount;
                } else {
                  return '?';
                }
              }),
          );

  readonly args$: Observable<OsqueryFlowArgs> = this.flowListEntry$.pipe(
      map(flowListEntry => flowListEntry.flow.args as OsqueryFlowArgs),
  );

<<<<<<< HEAD
  readonly exportCsvLink$ = this.flowListEntry$.pipe(
=======
  readonly resultsStderr$ = this.osqueryResults$.pipe(
      map(result => result.stderr),
  );

  readonly clientAndFlowId$ = this.flowListEntry$.pipe(
>>>>>>> 6cea60f0
      map(fle => {
        const clientId = fle.flow.clientId;
        const flowId = fle.flow.flowId;

        if (clientId && flowId) {
          return {
            clientId,
            flowId,
          };
        } else {
          return null;
        }
      }),
      filter(isNonNull),
  );

  readonly exportCsvLink$ = this.clientAndFlowId$.pipe(
      map(ids => {
        return `/api/clients/${ids.clientId}/flows/${ids.flowId}/osquery-results/CSV`;
      }),
  );

  readonly collectedFilesLink$ = this.clientAndFlowId$.pipe(
      map(ids => {
        return `/api/clients/${ids.clientId}/flows/${ids.flowId}/results/files-archive`;
      }),
  );

  readonly numberOfRowsAvailable$ = this.displayTable$.pipe(
      map(table => table.rows?.length),
  );

  private flagByState(targetState: FlowState): Observable<boolean> {
    return this.flowListEntry$.pipe(
        map(listEntry => listEntry.flow.state === targetState));
  }

  loadCompleteResults() {
    this.queryFlowResults(
        {offset: 0, count: 1});  // TODO: Fetch more chunks if present
  }
}<|MERGE_RESOLUTION|>--- conflicted
+++ resolved
@@ -81,15 +81,7 @@
       map(flowListEntry => flowListEntry.flow.args as OsqueryFlowArgs),
   );
 
-<<<<<<< HEAD
-  readonly exportCsvLink$ = this.flowListEntry$.pipe(
-=======
-  readonly resultsStderr$ = this.osqueryResults$.pipe(
-      map(result => result.stderr),
-  );
-
   readonly clientAndFlowId$ = this.flowListEntry$.pipe(
->>>>>>> 6cea60f0
       map(fle => {
         const clientId = fle.flow.clientId;
         const flowId = fle.flow.flowId;
