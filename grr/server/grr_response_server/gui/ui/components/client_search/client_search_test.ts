import {TestBed, waitForAsync} from '@angular/core/testing';
import {NoopAnimationsModule} from '@angular/platform-browser/animations';
import {ActivatedRoute} from '@angular/router';
import {RouterTestingModule} from '@angular/router/testing';
import {ApiModule} from '@app/lib/api/module';
import {Client} from '@app/lib/models/client';
import {ClientSearchFacade} from '@app/store/client_search_facade';
import {initTestEnvironment} from '@app/testing';
import {Subject} from 'rxjs';

import {newClient} from '../../lib/models/model_test_util';

import {ClientSearch} from './client_search';
import {ClientSearchModule} from './module';




initTestEnvironment();

function htmlCollectionToList(c: HTMLCollection): Element[] {
  const result: Element[] = [];
  for (let i = 0; i < c.length; ++i) {
    const item = c.item(i);
    if (item) {
      result.push(item);
    }
  }

  return result;
}

describe('ClientSearch Component', () => {
  let paramsSubject: Subject<Map<string, string>>;
  let facade: ClientSearchFacade;

<<<<<<< HEAD
  // TODO(user): Change to waitForAsync once we run on Angular 10, which
  //  in turn requires TypeScript 3.9.
  // tslint:disable-next-line:deprecation
  beforeEach(async(() => {
=======
  beforeEach(waitForAsync(() => {
>>>>>>> fe256306
    paramsSubject = new Subject();

    TestBed
        .configureTestingModule({
          imports: [
            NoopAnimationsModule,  // This makes test faster and more stable.
            ApiModule,
            ClientSearchModule,
            RouterTestingModule,
          ],
          providers: [{
            provide: ActivatedRoute,
            useValue: {
              queryParamMap: paramsSubject,
            },
          }],

        })
        .compileComponents();

    facade = TestBed.inject(ClientSearchFacade);
  }));

  it('triggers a new search on route change', () => {
    const fixture = TestBed.createComponent(ClientSearch);
    // Ensure ngOnInit hook completes.
    fixture.detectChanges();

    const searchClientsSpy = spyOn(facade, 'searchClients');
    paramsSubject.next(new Map([
      ['q', 'foo'],
    ]));
    fixture.detectChanges();

    expect(searchClientsSpy).toHaveBeenCalledWith('foo');
  });

  it('displays a list of clients on clients change', () => {
    const subject = new Subject<Client[]>();
    Object.defineProperty(facade, 'clients$', {
      get() {
        return subject.asObservable();
      }
    });

    const fixture = TestBed.createComponent(ClientSearch);
    // Ensure ngOnInit hook completes.
    fixture.detectChanges();

    subject.next([
      newClient({
        clientId: 'C.1234',
        knowledgeBase: {
          fqdn: 'foo.unknown',
        },
        lastSeenAt: new Date(1571789996678),
      }),
      newClient({
        clientId: 'C.5678',
        knowledgeBase: {
          fqdn: 'bar.unknown',
        },
      }),
    ]);
    fixture.detectChanges();

    // Using nativeElement here instead of queryAll, since queryAll does
    // not go into child components DOM (in this case we're interested in
    // what's inside MatTable).
    const de: HTMLElement = fixture.debugElement.nativeElement;
    const rows = de.getElementsByTagName('tr');
    // First row is the header, two others are data.
    expect(rows.length).toBe(3);
    // Check the first data row.
    expect(htmlCollectionToList(rows[1].getElementsByTagName('td'))
               .map((e: Element) => (e as HTMLElement).innerText))
        .toEqual(['C.1234', 'foo.unknown', '2019-10-23 00:19:56 UTC']);
    // Check the second data row.
    expect(htmlCollectionToList(rows[2].getElementsByTagName('td'))
               .map((e: Element) => (e as HTMLElement).innerText))
        .toEqual(['C.5678', 'bar.unknown', 'Unknown']);
  });
});<|MERGE_RESOLUTION|>--- conflicted
+++ resolved
@@ -34,14 +34,7 @@
   let paramsSubject: Subject<Map<string, string>>;
   let facade: ClientSearchFacade;
 
-<<<<<<< HEAD
-  // TODO(user): Change to waitForAsync once we run on Angular 10, which
-  //  in turn requires TypeScript 3.9.
-  // tslint:disable-next-line:deprecation
-  beforeEach(async(() => {
-=======
   beforeEach(waitForAsync(() => {
->>>>>>> fe256306
     paramsSubject = new Subject();
 
     TestBed
