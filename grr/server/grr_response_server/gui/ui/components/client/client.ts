--- conflicted
+++ resolved
@@ -1,11 +1,7 @@
 import {ChangeDetectionStrategy, Component, OnDestroy, OnInit} from '@angular/core';
-<<<<<<< HEAD
 import {ActivatedRoute, Router} from '@angular/router';
-=======
 import {MatDialog} from '@angular/material/dialog';
-import {ActivatedRoute} from '@angular/router';
 import {ClientLabel} from '@app/lib/models/client';
->>>>>>> ca5746b6
 import {Subject} from 'rxjs';
 import {filter, map, takeUntil} from 'rxjs/operators';
 
@@ -30,15 +26,10 @@
   private readonly unsubscribe$ = new Subject<void>();
 
   constructor(
-<<<<<<< HEAD
     private readonly route: ActivatedRoute,
     private readonly clientPageFacade: ClientPageFacade,
     private readonly router: Router,
-=======
-      private readonly route: ActivatedRoute,
-      private readonly clientPageFacade: ClientPageFacade,
       private readonly dialog: MatDialog,
->>>>>>> ca5746b6
   ) {}
 
   ngOnInit() {
@@ -47,10 +38,10 @@
     });
   }
 
-<<<<<<< HEAD
   goToClientDetailsPage() {
     this.router.navigate(['details'], {relativeTo: this.route});
-=======
+  }
+  
   openAddLabelDialog(clientLabels: ReadonlyArray<ClientLabel>) {
     const addLabelDialog = this.dialog.open(ClientAddLabelDialog, {
       data: clientLabels,
@@ -65,7 +56,6 @@
 
   addLabel(label: string) {
     this.clientPageFacade.addClientLabel(label);
->>>>>>> ca5746b6
   }
 
   ngOnDestroy() {
