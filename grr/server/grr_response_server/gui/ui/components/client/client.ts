--- conflicted
+++ resolved
@@ -1,10 +1,7 @@
 import {Location} from '@angular/common';
 import {ChangeDetectionStrategy, Component, OnDestroy, OnInit, ViewChild} from '@angular/core';
 import {MatDialog} from '@angular/material/dialog';
-<<<<<<< HEAD
 import {MatDrawer} from '@angular/material/sidenav';
-=======
->>>>>>> 5a6a7d2b
 import {MatSnackBar} from '@angular/material/snack-bar';
 import {ActivatedRoute} from '@angular/router';
 import {ClientLabel} from '@app/lib/models/client';
@@ -39,10 +36,7 @@
       private readonly clientPageFacade: ClientPageFacade,
       private readonly dialog: MatDialog,
       private readonly snackBar: MatSnackBar,
-<<<<<<< HEAD
       private readonly location: Location,
-=======
->>>>>>> 5a6a7d2b
   ) {}
 
   ngOnInit() {
@@ -50,18 +44,16 @@
       this.clientPageFacade.selectClient(id);
     });
 
-<<<<<<< HEAD
-    this.clientPageFacade.removedClientLabels$
+    this.clientPageFacade.lastRemovedClientLabel$
         .pipe(takeUntil(this.unsubscribe$))
         .subscribe(label => {
           this.showLabelRemovedSnackBar(label);
-        }, err => {/* Nothing for now */});
+        });
   }
 
   ngAfterViewInit() {
     this.clientDetailsDrawers.closedStart.subscribe(() => {
       const urlTokens = this.location.path().split('/');
-      console.log('I am subscriber', urlTokens);
       this.location.go(urlTokens.slice(0, -1).join('/'));
     });
 
@@ -89,15 +81,6 @@
     }
   }
 
-=======
-    this.clientPageFacade.lastRemovedClientLabel$
-        .pipe(takeUntil(this.unsubscribe$))
-        .subscribe(label => {
-          this.showLabelRemovedSnackBar(label);
-        });
-  }
-
->>>>>>> 5a6a7d2b
   labelsTrackByName(index: number, item: ClientLabel): string {
     return item.name;
   }
