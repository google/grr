--- conflicted
+++ resolved
@@ -16,33 +16,24 @@
 export declare interface ConfigFacadeMock extends I<ConfigFacade> {
   flowDescriptorsSubject: Subject<FlowDescriptorMap>;
   approvalConfigSubject: Subject<ApprovalConfig>;
-<<<<<<< HEAD
   rdfDescriptorsSubject: Subject<ReadonlyArray<RdfValueDescriptor>>;
-=======
   clientsLabelsSubject: Subject<string[]>;
->>>>>>> ca5746b6
 }
 
 export function mockConfigFacade(): ConfigFacadeMock {
   const flowDescriptorsSubject = new ReplaySubject<FlowDescriptorMap>();
   const approvalConfigSubject = new ReplaySubject<ApprovalConfig>();
-<<<<<<< HEAD
   const rdfDescriptorsSubject = new ReplaySubject<ReadonlyArray<RdfValueDescriptor>>();
-=======
   const clientsLabelsSubject = new ReplaySubject<string[]>();
->>>>>>> ca5746b6
 
   return {
     flowDescriptorsSubject,
     flowDescriptors$: flowDescriptorsSubject.asObservable(),
     approvalConfigSubject,
     approvalConfig$: approvalConfigSubject.asObservable(),
-<<<<<<< HEAD
     rdfDescriptorsSubject,
     rdfDescriptors$: rdfDescriptorsSubject.asObservable(),
-=======
     clientsLabelsSubject,
     clientsLabels$: clientsLabelsSubject.asObservable(),
->>>>>>> ca5746b6
   };
 }