import {TestBed} from '@angular/core/testing';
<<<<<<< HEAD
import {ApiFlowDescriptor, ApiAllRdfValues, RdfValueDescriptor} from '@app/lib/api/api_interfaces';
=======
import {ApiClientLabel, ApiFlowDescriptor} from '@app/lib/api/api_interfaces';
>>>>>>> ca5746b6
import {HttpApiService} from '@app/lib/api/http_api_service';
import {ConfigFacade} from '@app/store/config_facade';
import {initTestEnvironment} from '@app/testing';
import {ReplaySubject, Subject} from 'rxjs';

initTestEnvironment();

describe('ConfigFacade', () => {
  let httpApiService: Partial<HttpApiService>;
  let configFacade: ConfigFacade;
  let apiListFlowDescriptors$: Subject<ReadonlyArray<ApiFlowDescriptor>>;
  let apiFetchApprovalConfig$: Subject<ReadonlyArray<ApiFlowDescriptor>>;
<<<<<<< HEAD
  let apiFetchAllRdfDescriptors$: Subject<ReadonlyArray<RdfValueDescriptor>>;
=======
  let apiFetchAllClientsLabels$: Subject<ReadonlyArray<ApiClientLabel>>;
>>>>>>> ca5746b6

  beforeEach(() => {
    apiListFlowDescriptors$ = new ReplaySubject(1);
    apiFetchApprovalConfig$ = new ReplaySubject(1);
<<<<<<< HEAD
    apiFetchAllRdfDescriptors$ = new ReplaySubject(1);
=======
    apiFetchAllClientsLabels$ = new ReplaySubject(1);
>>>>>>> ca5746b6

    httpApiService = {
      listFlowDescriptors: jasmine.createSpy('listFlowDescriptors')
        .and.returnValue(apiListFlowDescriptors$),
      fetchApprovalConfig: jasmine.createSpy('fetchApprovalConfig')
<<<<<<< HEAD
        .and.returnValue(apiFetchApprovalConfig$),
      fetchAllRdfDescriptors: jasmine.createSpy('fetchAllRdfDescriptors')
        .and.returnValue(apiFetchAllRdfDescriptors$),
=======
                               .and.returnValue(apiFetchApprovalConfig$),
      fetchAllClientsLabels: jasmine.createSpy('fetchAllClientsLabels')
                                 .and.returnValue(apiFetchAllClientsLabels$),
>>>>>>> ca5746b6
    };

    TestBed.configureTestingModule({
      imports: [],
      providers: [
        ConfigFacade,
        {provide: HttpApiService, useFactory: () => httpApiService},
      ],
    });

    configFacade = TestBed.inject(ConfigFacade);
  });

  it('calls the API on subscription to flowDescriptors$', () => {
    configFacade.flowDescriptors$.subscribe();
    expect(httpApiService.listFlowDescriptors).toHaveBeenCalled();
  });

  it('correctly emits the API results in flowDescriptors$', (done) => {
    const expected = new Map([
      [
        'ClientSideFileFinder', {
          name: 'ClientSideFileFinder',
          friendlyName: 'Get a file',
          category: 'Filesystem',
          defaultArgs: {},
        }
      ],
      [
        'KeepAlive', {
          name: 'KeepAlive',
          friendlyName: 'KeepAlive',
          category: 'Misc',
          defaultArgs: {},
        }
      ],
    ]);

    configFacade.flowDescriptors$.subscribe((results) => {
      expect(results).toEqual(expected);
      done();
    });

    apiListFlowDescriptors$.next([
      {
        name: 'ClientSideFileFinder',
        friendlyName: 'Get a file',
        category: 'Filesystem',
        defaultArgs: {'@type': 'test-type'}
      },
      {
        name: 'KeepAlive',
        category: 'Misc',
        defaultArgs: {'@type': 'test-type'}
      },
    ]);
  });

  it('calls the API on subscription to clientsLabels$', () => {
    configFacade.clientsLabels$.subscribe();
    expect(httpApiService.fetchAllClientsLabels).toHaveBeenCalled();
  });

  it('correctly emits the translated API results in clientLabels$', (done) => {
    const expected = [
      'first_label',
      'second_label',
    ];

    configFacade.clientsLabels$.subscribe((results) => {
      expect(results).toEqual(expected);
      done();
    });

    apiFetchAllClientsLabels$.next([
      {
        owner: 'first_owner',
        name: 'first_label',
      },
      {
        owner: 'second_owner',
        name: 'second_label',
      },
    ]);
  });
});<|MERGE_RESOLUTION|>--- conflicted
+++ resolved
@@ -1,9 +1,6 @@
 import {TestBed} from '@angular/core/testing';
-<<<<<<< HEAD
-import {ApiFlowDescriptor, ApiAllRdfValues, RdfValueDescriptor} from '@app/lib/api/api_interfaces';
-=======
-import {ApiClientLabel, ApiFlowDescriptor} from '@app/lib/api/api_interfaces';
->>>>>>> ca5746b6
+import {ApiFlowDescriptor, RdfValueDescriptor} from '@app/lib/api/api_interfaces';
+import {ApiClientLabel} from '@app/lib/api/api_interfaces';
 import {HttpApiService} from '@app/lib/api/http_api_service';
 import {ConfigFacade} from '@app/store/config_facade';
 import {initTestEnvironment} from '@app/testing';
@@ -16,34 +13,25 @@
   let configFacade: ConfigFacade;
   let apiListFlowDescriptors$: Subject<ReadonlyArray<ApiFlowDescriptor>>;
   let apiFetchApprovalConfig$: Subject<ReadonlyArray<ApiFlowDescriptor>>;
-<<<<<<< HEAD
   let apiFetchAllRdfDescriptors$: Subject<ReadonlyArray<RdfValueDescriptor>>;
-=======
   let apiFetchAllClientsLabels$: Subject<ReadonlyArray<ApiClientLabel>>;
->>>>>>> ca5746b6
 
   beforeEach(() => {
     apiListFlowDescriptors$ = new ReplaySubject(1);
     apiFetchApprovalConfig$ = new ReplaySubject(1);
-<<<<<<< HEAD
     apiFetchAllRdfDescriptors$ = new ReplaySubject(1);
-=======
     apiFetchAllClientsLabels$ = new ReplaySubject(1);
->>>>>>> ca5746b6
 
     httpApiService = {
       listFlowDescriptors: jasmine.createSpy('listFlowDescriptors')
-        .and.returnValue(apiListFlowDescriptors$),
+                               .and.returnValue(apiListFlowDescriptors$),
       fetchApprovalConfig: jasmine.createSpy('fetchApprovalConfig')
-<<<<<<< HEAD
-        .and.returnValue(apiFetchApprovalConfig$),
+                               .and.returnValue(apiFetchApprovalConfig$),
       fetchAllRdfDescriptors: jasmine.createSpy('fetchAllRdfDescriptors')
-        .and.returnValue(apiFetchAllRdfDescriptors$),
-=======
-                               .and.returnValue(apiFetchApprovalConfig$),
+                                  .and.returnValue(apiFetchAllRdfDescriptors$)
+                                  .and.returnValue(apiFetchApprovalConfig$),
       fetchAllClientsLabels: jasmine.createSpy('fetchAllClientsLabels')
                                  .and.returnValue(apiFetchAllClientsLabels$),
->>>>>>> ca5746b6
     };
 
     TestBed.configureTestingModule({
