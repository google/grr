--- conflicted
+++ resolved
@@ -488,22 +488,9 @@
                   this.httpApiService.removeClientLabel(clientId, label)),
           tap((label) => {
             this.fetchClient();
-<<<<<<< HEAD
-            this.removedClientLabels$.next(label);
-          }),
-          catchError(err => {
-            this.removedClientLabels$.error(err);
-            return of(undefined);
-          }),
-          ));
-
-  /** A subject emitting removed client labels. */
-  readonly removedClientLabels$: Subject<string> = new Subject();
-=======
             this.updateLastRemovedClientLabel(label);
           }),
           ));
->>>>>>> 5a6a7d2b
 }
 
 /** Facade for client-related API calls. */
@@ -536,15 +523,9 @@
   readonly selectedClientVersions$: Observable<Client[]> =
       this.store.selectedClientVersions$;
 
-<<<<<<< HEAD
-  /** An observable emitting the remove client label request state. */
-  readonly removedClientLabels$: Observable<string> =
-      this.store.removedClientLabels$;
-=======
   /** An observable emitting the last removed client label. */
   readonly lastRemovedClientLabel$: Observable<string> =
       this.store.lastRemovedClientLabel$;
->>>>>>> 5a6a7d2b
 
   /** Selects a client with a given id. */
   selectClient(clientId: string): void {
