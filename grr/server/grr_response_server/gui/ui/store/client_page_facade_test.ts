import {discardPeriodicTasks, fakeAsync, TestBed, tick} from '@angular/core/testing';
import {ConfigService} from '@app/components/config/config';
import {ApiClient, ApiClientApproval, ApiFlow, ApiFlowState} from '@app/lib/api/api_interfaces';
import {HttpApiService} from '@app/lib/api/http_api_service';
import {Client, ClientApproval} from '@app/lib/models/client';
import {FlowListEntry, flowListEntryFromFlow, FlowState} from '@app/lib/models/flow';
import {newClient, newFlowDescriptorMap, newFlowListEntry} from '@app/lib/models/model_test_util';
import {ClientPageFacade} from '@app/store/client_page_facade';
import {initTestEnvironment} from '@app/testing';
import {of, Subject} from 'rxjs';

import {ConfigFacade} from './config_facade';
import {ConfigFacadeMock, mockConfigFacade} from './config_facade_test_util';


initTestEnvironment();

describe('ClientPageFacade', () => {
  let httpApiService: Partial<HttpApiService>;
  let clientPageFacade: ClientPageFacade;
  let configService: ConfigService;
  let apiListApprovals$: Subject<ReadonlyArray<ApiClientApproval>>;
  let apiFetchClient$: Subject<ApiClient>;
  let apiListFlowsForClient$: Subject<ReadonlyArray<ApiFlow>>;
  let apiStartFlow$: Subject<ApiFlow>;
  let apiCancelFlow$: Subject<ApiFlow>;
  let configFacade: ConfigFacadeMock;
  let apiFetchClientVersions$: Subject<ReadonlyArray<ApiClient>>;

  beforeEach(() => {
    apiListApprovals$ = new Subject();
    apiFetchClient$ = new Subject();
    apiListFlowsForClient$ = new Subject();
    apiStartFlow$ = new Subject();
    apiCancelFlow$ = new Subject();
    apiFetchClientVersions$ = new Subject();
    httpApiService = {
      listApprovals:
          jasmine.createSpy('listApprovals').and.returnValue(apiListApprovals$),
      fetchClient:
          jasmine.createSpy('fetchClient').and.returnValue(apiFetchClient$),
      listFlowsForClient: jasmine.createSpy('listFlowsForClient')
                              .and.returnValue(apiListFlowsForClient$),
      startFlow: jasmine.createSpy('startFlow').and.returnValue(apiStartFlow$),
      cancelFlow:
          jasmine.createSpy('cancelFlow').and.returnValue(apiCancelFlow$),
      listResultsForFlow:
          jasmine.createSpy('listResultsForFlow').and.returnValue(of([])),
      fetchClientVersions: jasmine.createSpy('fetchClientVersions')
                               .and.returnValue(apiFetchClientVersions$)
    };

    configFacade = mockConfigFacade();

    TestBed
        .configureTestingModule({
          imports: [],
          providers: [
            ClientPageFacade,
            // Apparently, useValue creates a copy of the object. Using
            // useFactory, to make sure the instance is shared.
            {provide: HttpApiService, useFactory: () => httpApiService},
            {provide: ConfigFacade, useFactory: () => configFacade},
          ],
        })
        .compileComponents();

    clientPageFacade = TestBed.inject(ClientPageFacade);
    configService = TestBed.inject(ConfigService);

    clientPageFacade.selectClient('C.1234');
    apiFetchClient$.next({
      clientId: 'C.1234',
    });
  });

  it('calls the API on latestApproval$ subscription', () => {
    clientPageFacade.latestApproval$.subscribe();
    expect(httpApiService.listApprovals).toHaveBeenCalledWith('C.1234');
  });

  it('emits latest pending approval in latestApproval$', (done) => {
    const expected: ClientApproval = {
      status: {type: 'pending', reason: 'Need at least 1 more approvers.'},
      reason: 'Pending reason',
      clientId: 'C.1234',
      approvalId: '2',
      requestedApprovers: ['b', 'c'],
      approvers: [],
    };

    clientPageFacade.latestApproval$.subscribe(approval => {
      if (approval !== undefined) {
        expect(approval).toEqual(expected);
        done();
      }
    });

    apiListApprovals$.next([
      {
        subject: {clientId: 'C.1234'},
        id: '1',
        reason: 'Old reason',
        isValid: false,
        isValidMessage: 'Approval request is expired.',
        approvers: ['me', 'b'],
        notifiedUsers: ['b', 'c'],
      },
      {
        subject: {clientId: 'C.1234'},
        id: '2',
        reason: 'Pending reason',
        isValid: false,
        isValidMessage: 'Need at least 1 more approvers.',
        approvers: ['me'],
        notifiedUsers: ['b', 'c'],
      },
    ]);
  });

  it('calls the listFlow API on flowListEntries$ subscription',
     fakeAsync(() => {
       clientPageFacade.flowListEntries$.subscribe();

       // This is needed since flow list entries are updated in a timer loop
       // and the first call is scheduled after 0 milliseconds (meaning it
       // will happen right after it was scheduled, but still asynchronously).
       tick(1);
       discardPeriodicTasks();

       expect(httpApiService.listFlowsForClient).toHaveBeenCalledWith('C.1234');
     }));

  it('emits FlowListEntries in reverse-chronological order', fakeAsync(() => {
       const expected: FlowListEntry[] = [
         {
           flowId: '2',
           clientId: 'C.1234',
           lastActiveAt: new Date(999),
           startedAt: new Date(789),
           creator: 'morty',
           name: 'GetFile',
           state: FlowState.RUNNING,
         },
         {
           flowId: '3',
           clientId: 'C.1234',
           lastActiveAt: new Date(999),
           startedAt: new Date(456),
           creator: 'morty',
           name: 'KeepAlive',
           state: FlowState.FINISHED,
         },
         {
           flowId: '1',
           clientId: 'C.1234',
           lastActiveAt: new Date(999),
           startedAt: new Date(123),
           creator: 'rick',
           name: 'ListProcesses',
           state: FlowState.RUNNING,
         },
       ].map(f => newFlowListEntry(f));

       let numCalls = 0;
       clientPageFacade.flowListEntries$.subscribe(flowListEntries => {
         // Skipping the initial value.
         numCalls += 1;
         if (flowListEntries.length > 0) {
           expect(flowListEntries).toEqual(expected);
         }
       });
       tick(1);
       discardPeriodicTasks();

       apiListFlowsForClient$.next([
         {
           flowId: '1',
           clientId: 'C.1234',
           lastActiveAt: '999000',
           startedAt: '123000',
           creator: 'rick',
           name: 'ListProcesses',
           state: ApiFlowState.RUNNING,
         },
         {
           flowId: '2',
           clientId: 'C.1234',
           lastActiveAt: '999000',
           startedAt: '789000',
           creator: 'morty',
           name: 'GetFile',
           state: ApiFlowState.RUNNING,
         },
         {
           flowId: '3',
           clientId: 'C.1234',
           lastActiveAt: '999000',
           startedAt: '456000',
           creator: 'morty',
           name: 'KeepAlive',
           state: ApiFlowState.TERMINATED,
         },
       ]);
       apiListFlowsForClient$.complete();

       expect(numCalls).toBe(2);
     }));

  it('polls and updates flowListEntries$ periodically', fakeAsync(() => {
       httpApiService.listFlowsForClient =
           jasmine.createSpy('listFlowsForClient').and.callFake(() => of([]));
       clientPageFacade.flowListEntries$.subscribe();

       tick(configService.config.flowListPollingIntervalMs * 2 + 1);
       discardPeriodicTasks();

       // First call happens at 0, next one at flowListPollingIntervalMs
       // and the next one at flowListPollingIntervalMs * 2.
       expect(httpApiService.listFlowsForClient).toHaveBeenCalledTimes(3);
     }));

  it('updates flow list entries results periodically', fakeAsync(() => {
       clientPageFacade.flowListEntries$.subscribe();

       httpApiService.listFlowsForClient =
           jasmine.createSpy('listFlowsForClient')
               .and.callFake(() => of([
                               {
                                 flowId: '1',
                                 clientId: 'C.1234',
                                 lastActiveAt: '999000',
                                 startedAt: '123000',
                                 creator: 'rick',
                                 name: 'ListProcesses',
                                 state: ApiFlowState.RUNNING,
                               },
                             ]));
       tick(1);

       // Ensure that there's a results query to be updated.
       clientPageFacade.queryFlowResults({
         flowId: '1',
         offset: 0,
         count: 100,
       });

       httpApiService.listResultsForFlow =
           jasmine.createSpy('listResultsForFlow').and.callFake(() => of([]));

       tick(configService.config.flowResultsPollingIntervalMs * 2 + 1);
       discardPeriodicTasks();

       expect(httpApiService.listResultsForFlow).toHaveBeenCalledTimes(3);
     }));

  it('does not update flow list entries results when queryFlowResults wasn\'t called',
     fakeAsync(() => {
       clientPageFacade.flowListEntries$.subscribe();

       httpApiService.listFlowsForClient =
           jasmine.createSpy('listFlowsForClient')
               .and.callFake(() => of([
                               {
                                 flowId: '1',
                                 clientId: 'C.1234',
                                 lastActiveAt: '999000',
                                 startedAt: '123000',
                                 creator: 'rick',
                                 name: 'ListProcesses',
                                 state: ApiFlowState.RUNNING,
                               },
                             ]));
       tick(1);

       httpApiService.listResultsForFlow =
           jasmine.createSpy('listResultsForFlow').and.callFake(() => of([]));

       tick(configService.config.flowResultsPollingIntervalMs * 2 + 1);
       discardPeriodicTasks();

       expect(httpApiService.listResultsForFlow).not.toHaveBeenCalled();
     }));

  it('updates flowListEntry\'s result set on queryFlowResults()',
     fakeAsync(() => {
       let numCalls = 0;
       clientPageFacade.flowListEntries$.subscribe((fle) => {
         numCalls += 1;
         // Take into account the initial empty list that will be emitted
         // first.
         if (numCalls === 4) {
           expect(fle[0].resultSets.length).toBeGreaterThan(0);
         }
       });
       tick(1);

       apiListFlowsForClient$.next([{
         flowId: '1',
         clientId: 'C.1234',
         lastActiveAt: '999000',
         startedAt: '123000',
         creator: 'rick',
         name: 'ListProcesses',
         state: ApiFlowState.RUNNING,
       }]);
       apiListFlowsForClient$.complete();

       clientPageFacade.queryFlowResults({
         flowId: '1',
         offset: 0,
         count: 100,
         withType: 'someType',
         withTag: 'someTag',
       });
       tick(1);
       discardPeriodicTasks();

       // Initial, then first fetched, then query flow results.
       expect(numCalls).toBe(3);
     }));

  it('calls the API on startFlow', () => {
    clientPageFacade.startFlowConfiguration('ListProcesses');
    clientPageFacade.startFlow({foo: 1});
    expect(httpApiService.startFlow)
        .toHaveBeenCalledWith('C.1234', 'ListProcesses', {foo: 1});
  });

  it('emits the started flow in flowListEntries$', (done) => {
    clientPageFacade.startFlowConfiguration('ListProcesses');
    clientPageFacade.startFlow({});

    apiStartFlow$.next({
      flowId: '1',
      clientId: 'C.1234',
      lastActiveAt: '999000',
      startedAt: '123000',
      creator: 'rick',
      name: 'ListProcesses',
      state: ApiFlowState.RUNNING,
    });

    const expected: FlowListEntry[] = [
      flowListEntryFromFlow({
        flowId: '1',
        clientId: 'C.1234',
        lastActiveAt: new Date(999),
        startedAt: new Date(123),
        creator: 'rick',
        name: 'ListProcesses',
        args: undefined,
        progress: undefined,
        state: FlowState.RUNNING,
      }),
    ];

    clientPageFacade.flowListEntries$.subscribe(flows => {
      expect(flows).toEqual(expected);
      done();
    });
  });

  it('emits the error in startFlowState', (done) => {
    clientPageFacade.startFlowConfiguration('ListProcesses');
    clientPageFacade.startFlow({});
    apiStartFlow$.error(new Error('foobazzle rapidly disintegrated'));

    clientPageFacade.startFlowState$.subscribe(state => {
      expect(state).toEqual(
          {state: 'error', error: 'foobazzle rapidly disintegrated'});
      done();
    });
  });

  it('stops flow configuration after successful started flow', (done) => {
    clientPageFacade.startFlowConfiguration('ListProcesses');
    clientPageFacade.startFlow({});

    apiStartFlow$.next({
      flowId: '1',
      clientId: 'C.1234',
      lastActiveAt: '999000',
      startedAt: '123000',
      creator: 'rick',
      name: 'ListProcesses',
      state: ApiFlowState.RUNNING,
    });

    clientPageFacade.selectedFlowDescriptor$.subscribe(fd => {
      expect(fd).toBeUndefined();
      done();
    });
  });

  it('calls the API on cancelFlow', () => {
    clientPageFacade.cancelFlow('5678');
    expect(httpApiService.cancelFlow).toHaveBeenCalledWith('C.1234', '5678');
  });

  it('emits the cancelled flow in flowListEntries$', (done) => {
    clientPageFacade.cancelFlow('5678');

    apiCancelFlow$.next({
      flowId: '5678',
      clientId: 'C.1234',
      lastActiveAt: '999000',
      startedAt: '123000',
      creator: 'rick',
      name: 'ListProcesses',
      state: ApiFlowState.TERMINATED,
    });

    const expected: FlowListEntry[] = [
      flowListEntryFromFlow({
        flowId: '5678',
        clientId: 'C.1234',
        lastActiveAt: new Date(999),
        startedAt: new Date(123),
        creator: 'rick',
        name: 'ListProcesses',
        args: undefined,
        progress: undefined,
        state: FlowState.FINISHED,
      }),
    ];

    clientPageFacade.flowListEntries$.subscribe(flows => {
      expect(flows).toEqual(expected);
      done();
    });
  });


  it('emits undefined as selectedFlowDescriptor$ initially', done => {
    clientPageFacade.selectedFlowDescriptor$.subscribe(flow => {
      expect(flow).toBeUndefined();
      done();
    });
  });

  it('emits the selected flow in selectedFlowDescriptor$', done => {
    configFacade.flowDescriptorsSubject.next(newFlowDescriptorMap(
        {name: 'ClientSideFileFinder'},
        {name: 'KeepAlive', defaultArgs: {foo: 1}},
        ));
    clientPageFacade.startFlowConfiguration('KeepAlive');
    clientPageFacade.selectedFlowDescriptor$.subscribe(flow => {
      expect(flow!.name).toEqual('KeepAlive');
      expect(flow!.defaultArgs).toEqual({foo: 1});
      done();
    });
  });

  it('emits the supplied args in selectedFlowDescriptor$', done => {
    configFacade.flowDescriptorsSubject.next(
        newFlowDescriptorMap({name: 'KeepAlive', defaultArgs: {foo: 1}}));
    clientPageFacade.startFlowConfiguration('KeepAlive', {foo: 42});
    clientPageFacade.selectedFlowDescriptor$.subscribe(flow => {
      expect(flow!.name).toEqual('KeepAlive');
      expect(flow!.defaultArgs).toEqual({foo: 42});
      done();
    });
  });

  it('fails when selecting unknown flow', done => {
    configFacade.flowDescriptorsSubject.next(newFlowDescriptorMap(
        {name: 'KeepAlive'},
        ));

    clientPageFacade.startFlowConfiguration('unknown');
    clientPageFacade.selectedFlowDescriptor$.subscribe(
        () => {},
        err => {
          done();
        },
    );
  });

  it('emits undefined in selectedFlowDescriptor$ after unselectFlow()',
     done => {
       configFacade.flowDescriptorsSubject.next(newFlowDescriptorMap(
           {name: 'ClientSideFileFinder'},
           {name: 'KeepAlive'},
           ));

       clientPageFacade.startFlowConfiguration('KeepAlive');
       clientPageFacade.stopFlowConfiguration();
       clientPageFacade.selectedFlowDescriptor$.subscribe(flow => {
         expect(flow).toBeUndefined();
         done();
       });
     });

  it('fetches client data only after selectedClient$ is subscribed to',
     fakeAsync(() => {
       expect(httpApiService.fetchClient).not.toHaveBeenCalled();
       clientPageFacade.selectedClient$.subscribe();

       // This is needed since selected client is updated in a timer loop
       // and the first call is scheduled after 0 milliseconds (meaning it
       // will happen right after it was scheduled, but still asynchronously).
       tick(1);
       discardPeriodicTasks();
       expect(httpApiService.fetchClient).toHaveBeenCalledWith('C.1234');
     }));

  it('polls and updates selectedClient$ periodically', fakeAsync(() => {
       clientPageFacade.selectedClient$.subscribe();

       tick(configService.config.selectedClientPollingIntervalMs * 2 + 1);
       discardPeriodicTasks();

       // First call happens at 0, next one at selectedClientPollingIntervalMs
       // and the next one at selectedClientPollingIntervalMs * 2.
       expect(httpApiService.fetchClient).toHaveBeenCalledTimes(3);
     }));

  it('polls and updates selectedClient$ when another client is selected',
     fakeAsync(() => {
       clientPageFacade.selectedClient$.subscribe();

       // This is needed since selected client is updated in a timer loop
       // and the first call is scheduled after 0 milliseconds (meaning it
       // will happen right after it was scheduled, but still asynchronously).
       tick(1);
       expect(httpApiService.fetchClient).toHaveBeenCalledWith('C.1234');

       clientPageFacade.selectClient('C.5678');
       tick(1);
       discardPeriodicTasks();

       expect(httpApiService.fetchClient).toHaveBeenCalledWith('C.5678');
     }));

  it('stops updating selectedClient$ when unsubscribed from it',
     fakeAsync(() => {
       const subscribtion = clientPageFacade.selectedClient$.subscribe();

       // This is needed since selected client is updated in a timer loop
       // and the first call is scheduled after 0 milliseconds (meaning it
       // will happen right after it was scheduled, but still asynchronously).
       tick(1);
       expect(httpApiService.fetchClient).toHaveBeenCalledTimes(1);

       subscribtion.unsubscribe();
       // Fast forward for another 2 polling intervals, to check if
       // the client is still fetched or not after unsubscribe.
       // The number of calls to fetchClient() should stay the same
       tick(configService.config.selectedClientPollingIntervalMs * 2 + 1);
       discardPeriodicTasks();

       expect(httpApiService.fetchClient).toHaveBeenCalledTimes(1);
     }));

  it('updates selectedClient$ with changed client data when underlying API client data changes.',
     fakeAsync((done: DoneFn) => {
       const expectedClients: Client[] = [
         newClient({
           clientId: 'C.1234',
           fleetspeakEnabled: false,
<<<<<<< HEAD
         }),
         newClient({
           clientId: 'C.5678',
           fleetspeakEnabled: true,
         }),
=======
           knowledgeBase: {},
           users: [],
           osInfo: {},
           agentInfo: {},
           networkInterfaces: [],
           volumes: [],
           labels: [],
         },
         {
           clientId: 'C.5678',
           fleetspeakEnabled: true,
           knowledgeBase: {},
           users: [],
           osInfo: {},
           agentInfo: {},
           networkInterfaces: [],
           volumes: [],
           labels: [],
         },
>>>>>>> 59986c6a
       ];

       apiFetchClient$.next({
         clientId: 'C.5678',
         fleetspeakEnabled: true,
       })

       let i = 0;
       clientPageFacade.selectedClient$.subscribe(client => {
         expect(client).toEqual(expectedClients[i]);
         i++;
         if (i === expectedClients.length) {
           done();
         }
       });

       tick(
           configService.config.selectedClientPollingIntervalMs *
               (expectedClients.length - 1) +
           1);
       discardPeriodicTasks();
     }));

  it('fetches client versions from API when selectedClientVersions$ is subscribed to',
     () => {
       expect(httpApiService.fetchClientVersions).not.toHaveBeenCalled();
       clientPageFacade.selectedClientVersions$.subscribe();

       expect(httpApiService.fetchClientVersions).toHaveBeenCalledWith({
         clientId: 'C.1234'
       });
     });

  it('emits an array of Client objects through selectedClientVersions$',
     fakeAsync((done: DoneFn) => {
       apiFetchClientVersions$.next([
         {
           clientId: 'C.1234',
           fleetspeakEnabled: true,
         },
         {
           clientId: 'C.1234',
           fleetspeakEnabled: false,
         },
       ]);

       const expectedClientVersions = [
         newClient({
           clientId: 'C.1234',
           fleetspeakEnabled: true,
         }),
         newClient({
           clientId: 'C.1234',
           fleetspeakEnabled: false,
         }),
       ];

       clientPageFacade.selectedClientVersions$.subscribe(clientVersions => {
         expect(clientVersions).toEqual(expectedClientVersions);
         done();
       });
       
       tick(1);
     }));
});<|MERGE_RESOLUTION|>--- conflicted
+++ resolved
@@ -559,33 +559,11 @@
          newClient({
            clientId: 'C.1234',
            fleetspeakEnabled: false,
-<<<<<<< HEAD
          }),
          newClient({
            clientId: 'C.5678',
            fleetspeakEnabled: true,
          }),
-=======
-           knowledgeBase: {},
-           users: [],
-           osInfo: {},
-           agentInfo: {},
-           networkInterfaces: [],
-           volumes: [],
-           labels: [],
-         },
-         {
-           clientId: 'C.5678',
-           fleetspeakEnabled: true,
-           knowledgeBase: {},
-           users: [],
-           osInfo: {},
-           agentInfo: {},
-           networkInterfaces: [],
-           volumes: [],
-           labels: [],
-         },
->>>>>>> 59986c6a
        ];
 
        apiFetchClient$.next({
@@ -647,7 +625,7 @@
          expect(clientVersions).toEqual(expectedClientVersions);
          done();
        });
-       
+
        tick(1);
      }));
 });