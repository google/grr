import {discardPeriodicTasks, fakeAsync, TestBed, tick} from '@angular/core/testing';
import {ConfigService} from '@app/components/config/config';
import {ApiClient, ApiClientApproval, ApiFlow, ApiFlowState} from '@app/lib/api/api_interfaces';
import {HttpApiService} from '@app/lib/api/http_api_service';
import {Client, ClientApproval} from '@app/lib/models/client';
import {FlowListEntry, flowListEntryFromFlow, FlowState} from '@app/lib/models/flow';
import {newFlowDescriptorMap, newFlowListEntry} from '@app/lib/models/model_test_util';
import {newClient} from '@app/lib/models/model_test_util';
import {ClientPageFacade} from '@app/store/client_page_facade';
import {initTestEnvironment} from '@app/testing';
import {of, Subject} from 'rxjs';

import {ConfigFacade} from './config_facade';
import {ConfigFacadeMock, mockConfigFacade} from './config_facade_test_util';


initTestEnvironment();

describe('ClientPageFacade', () => {
  let httpApiService: Partial<HttpApiService>;
  let clientPageFacade: ClientPageFacade;
  let configService: ConfigService;
  let apiListApprovals$: Subject<ReadonlyArray<ApiClientApproval>>;
  let apiFetchClient$: Subject<ApiClient>;
  let apiListFlowsForClient$: Subject<ReadonlyArray<ApiFlow>>;
  let apiStartFlow$: Subject<ApiFlow>;
  let apiCancelFlow$: Subject<ApiFlow>;
  let configFacade: ConfigFacadeMock;
  let apiRemoveClientLabel$: Subject<string>;
  let apiFetchClientVersions$: Subject<ReadonlyArray<ApiClient>>;

  beforeEach(() => {
    apiListApprovals$ = new Subject();
    apiFetchClient$ = new Subject();
    apiListFlowsForClient$ = new Subject();
    apiStartFlow$ = new Subject();
    apiCancelFlow$ = new Subject();
    apiRemoveClientLabel$ = new Subject();
    apiFetchClientVersions$ = new Subject();
    httpApiService = {
      listApprovals:
          jasmine.createSpy('listApprovals').and.returnValue(apiListApprovals$),
      fetchClient:
          jasmine.createSpy('fetchClient').and.returnValue(apiFetchClient$),
      listFlowsForClient: jasmine.createSpy('listFlowsForClient')
                              .and.returnValue(apiListFlowsForClient$),
      startFlow: jasmine.createSpy('startFlow').and.returnValue(apiStartFlow$),
      cancelFlow:
          jasmine.createSpy('cancelFlow').and.returnValue(apiCancelFlow$),
      listResultsForFlow:
          jasmine.createSpy('listResultsForFlow').and.returnValue(of([])),
      removeClientLabel: jasmine.createSpy('removeClientLabel')
                             .and.returnValue(apiRemoveClientLabel$),
      fetchClientVersions: jasmine.createSpy('fetchClientVersions')
                               .and.returnValue(apiFetchClientVersions$)
    };

    configFacade = mockConfigFacade();

    TestBed
        .configureTestingModule({
          imports: [],
          providers: [
            ClientPageFacade,
            // Apparently, useValue creates a copy of the object. Using
            // useFactory, to make sure the instance is shared.
            {provide: HttpApiService, useFactory: () => httpApiService},
            {provide: ConfigFacade, useFactory: () => configFacade},
          ],
        })
        .compileComponents();

    clientPageFacade = TestBed.inject(ClientPageFacade);
    configService = TestBed.inject(ConfigService);

    clientPageFacade.selectClient('C.1234');
    apiFetchClient$.next({
      clientId: 'C.1234',
    });
  });

  it('calls the API on latestApproval$ subscription', () => {
    clientPageFacade.latestApproval$.subscribe();
    expect(httpApiService.listApprovals).toHaveBeenCalledWith('C.1234');
  });

  it('emits latest pending approval in latestApproval$', (done) => {
    const expected: ClientApproval = {
      status: {type: 'pending', reason: 'Need at least 1 more approvers.'},
      reason: 'Pending reason',
      clientId: 'C.1234',
      approvalId: '2',
      requestedApprovers: ['b', 'c'],
      approvers: [],
    };

    clientPageFacade.latestApproval$.subscribe(approval => {
      if (approval !== undefined) {
        expect(approval).toEqual(expected);
        done();
      }
    });

    apiListApprovals$.next([
      {
        subject: {clientId: 'C.1234'},
        id: '1',
        reason: 'Old reason',
        isValid: false,
        isValidMessage: 'Approval request is expired.',
        approvers: ['me', 'b'],
        notifiedUsers: ['b', 'c'],
      },
      {
        subject: {clientId: 'C.1234'},
        id: '2',
        reason: 'Pending reason',
        isValid: false,
        isValidMessage: 'Need at least 1 more approvers.',
        approvers: ['me'],
        notifiedUsers: ['b', 'c'],
      },
    ]);
  });

  it('calls the listFlow API on flowListEntries$ subscription',
     fakeAsync(() => {
       clientPageFacade.flowListEntries$.subscribe();

       // This is needed since flow list entries are updated in a timer loop
       // and the first call is scheduled after 0 milliseconds (meaning it
       // will happen right after it was scheduled, but still asynchronously).
       tick(1);
       discardPeriodicTasks();

       expect(httpApiService.listFlowsForClient).toHaveBeenCalledWith('C.1234');
     }));

  it('emits FlowListEntries in reverse-chronological order', fakeAsync(() => {
       const expected: FlowListEntry[] = [
         {
           flowId: '2',
           clientId: 'C.1234',
           lastActiveAt: new Date(999),
           startedAt: new Date(789),
           creator: 'morty',
           name: 'GetFile',
           state: FlowState.RUNNING,
         },
         {
           flowId: '3',
           clientId: 'C.1234',
           lastActiveAt: new Date(999),
           startedAt: new Date(456),
           creator: 'morty',
           name: 'KeepAlive',
           state: FlowState.FINISHED,
         },
         {
           flowId: '1',
           clientId: 'C.1234',
           lastActiveAt: new Date(999),
           startedAt: new Date(123),
           creator: 'rick',
           name: 'ListProcesses',
           state: FlowState.RUNNING,
         },
       ].map(f => newFlowListEntry(f));

       let numCalls = 0;
       clientPageFacade.flowListEntries$.subscribe(flowListEntries => {
         // Skipping the initial value.
         numCalls += 1;
         if (flowListEntries.length > 0) {
           expect(flowListEntries).toEqual(expected);
         }
       });
       tick(1);
       discardPeriodicTasks();

       apiListFlowsForClient$.next([
         {
           flowId: '1',
           clientId: 'C.1234',
           lastActiveAt: '999000',
           startedAt: '123000',
           creator: 'rick',
           name: 'ListProcesses',
           state: ApiFlowState.RUNNING,
         },
         {
           flowId: '2',
           clientId: 'C.1234',
           lastActiveAt: '999000',
           startedAt: '789000',
           creator: 'morty',
           name: 'GetFile',
           state: ApiFlowState.RUNNING,
         },
         {
           flowId: '3',
           clientId: 'C.1234',
           lastActiveAt: '999000',
           startedAt: '456000',
           creator: 'morty',
           name: 'KeepAlive',
           state: ApiFlowState.TERMINATED,
         },
       ]);
       apiListFlowsForClient$.complete();

       expect(numCalls).toBe(2);
     }));

  it('polls and updates flowListEntries$ periodically', fakeAsync(() => {
       httpApiService.listFlowsForClient =
           jasmine.createSpy('listFlowsForClient').and.callFake(() => of([]));
       clientPageFacade.flowListEntries$.subscribe();

       tick(configService.config.flowListPollingIntervalMs * 2 + 1);
       discardPeriodicTasks();

       // First call happens at 0, next one at flowListPollingIntervalMs
       // and the next one at flowListPollingIntervalMs * 2.
       expect(httpApiService.listFlowsForClient).toHaveBeenCalledTimes(3);
     }));

  it('updates flow list entries results periodically', fakeAsync(() => {
       clientPageFacade.flowListEntries$.subscribe();

       httpApiService.listFlowsForClient =
           jasmine.createSpy('listFlowsForClient')
               .and.callFake(() => of([
                               {
                                 flowId: '1',
                                 clientId: 'C.1234',
                                 lastActiveAt: '999000',
                                 startedAt: '123000',
                                 creator: 'rick',
                                 name: 'ListProcesses',
                                 state: ApiFlowState.RUNNING,
                               },
                             ]));
       tick(1);

       // Ensure that there's a results query to be updated.
       clientPageFacade.queryFlowResults({
         flowId: '1',
         offset: 0,
         count: 100,
       });

       httpApiService.listResultsForFlow =
           jasmine.createSpy('listResultsForFlow').and.callFake(() => of([]));

       tick(configService.config.flowResultsPollingIntervalMs * 2 + 1);
       discardPeriodicTasks();

       expect(httpApiService.listResultsForFlow).toHaveBeenCalledTimes(3);
     }));

  it('does not update flow list entries results when queryFlowResults wasn\'t called',
     fakeAsync(() => {
       clientPageFacade.flowListEntries$.subscribe();

       httpApiService.listFlowsForClient =
           jasmine.createSpy('listFlowsForClient')
               .and.callFake(() => of([
                               {
                                 flowId: '1',
                                 clientId: 'C.1234',
                                 lastActiveAt: '999000',
                                 startedAt: '123000',
                                 creator: 'rick',
                                 name: 'ListProcesses',
                                 state: ApiFlowState.RUNNING,
                               },
                             ]));
       tick(1);

       httpApiService.listResultsForFlow =
           jasmine.createSpy('listResultsForFlow').and.callFake(() => of([]));

       tick(configService.config.flowResultsPollingIntervalMs * 2 + 1);
       discardPeriodicTasks();

       expect(httpApiService.listResultsForFlow).not.toHaveBeenCalled();
     }));

  it('updates flowListEntry\'s result set on queryFlowResults()',
     fakeAsync(() => {
       let numCalls = 0;
       clientPageFacade.flowListEntries$.subscribe((fle) => {
         numCalls += 1;
         // Take into account the initial empty list that will be emitted
         // first.
         if (numCalls === 4) {
           expect(fle[0].resultSets.length).toBeGreaterThan(0);
         }
       });
       tick(1);

       apiListFlowsForClient$.next([{
         flowId: '1',
         clientId: 'C.1234',
         lastActiveAt: '999000',
         startedAt: '123000',
         creator: 'rick',
         name: 'ListProcesses',
         state: ApiFlowState.RUNNING,
       }]);
       apiListFlowsForClient$.complete();

       clientPageFacade.queryFlowResults({
         flowId: '1',
         offset: 0,
         count: 100,
         withType: 'someType',
         withTag: 'someTag',
       });
       tick(1);
       discardPeriodicTasks();

       // Initial, then first fetched, then query flow results.
       expect(numCalls).toBe(3);
     }));

  it('calls the API on startFlow', () => {
    clientPageFacade.startFlowConfiguration('ListProcesses');
    clientPageFacade.startFlow({foo: 1});
    expect(httpApiService.startFlow)
        .toHaveBeenCalledWith('C.1234', 'ListProcesses', {foo: 1});
  });

  it('emits the started flow in flowListEntries$', (done) => {
    clientPageFacade.startFlowConfiguration('ListProcesses');
    clientPageFacade.startFlow({});

    apiStartFlow$.next({
      flowId: '1',
      clientId: 'C.1234',
      lastActiveAt: '999000',
      startedAt: '123000',
      creator: 'rick',
      name: 'ListProcesses',
      state: ApiFlowState.RUNNING,
    });

    const expected: FlowListEntry[] = [
      flowListEntryFromFlow({
        flowId: '1',
        clientId: 'C.1234',
        lastActiveAt: new Date(999),
        startedAt: new Date(123),
        creator: 'rick',
        name: 'ListProcesses',
        args: undefined,
        progress: undefined,
        state: FlowState.RUNNING,
      }),
    ];

    clientPageFacade.flowListEntries$.subscribe(flows => {
      expect(flows).toEqual(expected);
      done();
    });
  });

  it('emits the error in startFlowState', (done) => {
    clientPageFacade.startFlowConfiguration('ListProcesses');
    clientPageFacade.startFlow({});
    apiStartFlow$.error(new Error('foobazzle rapidly disintegrated'));

    clientPageFacade.startFlowState$.subscribe(state => {
      expect(state).toEqual(
          {state: 'error', error: 'foobazzle rapidly disintegrated'});
      done();
    });
  });

  it('stops flow configuration after successful started flow', (done) => {
    clientPageFacade.startFlowConfiguration('ListProcesses');
    clientPageFacade.startFlow({});

    apiStartFlow$.next({
      flowId: '1',
      clientId: 'C.1234',
      lastActiveAt: '999000',
      startedAt: '123000',
      creator: 'rick',
      name: 'ListProcesses',
      state: ApiFlowState.RUNNING,
    });

    clientPageFacade.selectedFlowDescriptor$.subscribe(fd => {
      expect(fd).toBeUndefined();
      done();
    });
  });

  it('calls the API on cancelFlow', () => {
    clientPageFacade.cancelFlow('5678');
    expect(httpApiService.cancelFlow).toHaveBeenCalledWith('C.1234', '5678');
  });

  it('emits the cancelled flow in flowListEntries$', (done) => {
    clientPageFacade.cancelFlow('5678');

    apiCancelFlow$.next({
      flowId: '5678',
      clientId: 'C.1234',
      lastActiveAt: '999000',
      startedAt: '123000',
      creator: 'rick',
      name: 'ListProcesses',
      state: ApiFlowState.TERMINATED,
    });

    const expected: FlowListEntry[] = [
      flowListEntryFromFlow({
        flowId: '5678',
        clientId: 'C.1234',
        lastActiveAt: new Date(999),
        startedAt: new Date(123),
        creator: 'rick',
        name: 'ListProcesses',
        args: undefined,
        progress: undefined,
        state: FlowState.FINISHED,
      }),
    ];

    clientPageFacade.flowListEntries$.subscribe(flows => {
      expect(flows).toEqual(expected);
      done();
    });
  });


  it('emits undefined as selectedFlowDescriptor$ initially', done => {
    clientPageFacade.selectedFlowDescriptor$.subscribe(flow => {
      expect(flow).toBeUndefined();
      done();
    });
  });

  it('emits the selected flow in selectedFlowDescriptor$', done => {
    configFacade.flowDescriptorsSubject.next(newFlowDescriptorMap(
        {name: 'ClientSideFileFinder'},
        {name: 'KeepAlive', defaultArgs: {foo: 1}},
        ));
    clientPageFacade.startFlowConfiguration('KeepAlive');
    clientPageFacade.selectedFlowDescriptor$.subscribe(flow => {
      expect(flow!.name).toEqual('KeepAlive');
      expect(flow!.defaultArgs).toEqual({foo: 1});
      done();
    });
  });

  it('emits the supplied args in selectedFlowDescriptor$', done => {
    configFacade.flowDescriptorsSubject.next(
        newFlowDescriptorMap({name: 'KeepAlive', defaultArgs: {foo: 1}}));
    clientPageFacade.startFlowConfiguration('KeepAlive', {foo: 42});
    clientPageFacade.selectedFlowDescriptor$.subscribe(flow => {
      expect(flow!.name).toEqual('KeepAlive');
      expect(flow!.defaultArgs).toEqual({foo: 42});
      done();
    });
  });

  it('fails when selecting unknown flow', done => {
    configFacade.flowDescriptorsSubject.next(newFlowDescriptorMap(
        {name: 'KeepAlive'},
        ));

    clientPageFacade.startFlowConfiguration('unknown');
    clientPageFacade.selectedFlowDescriptor$.subscribe(
        () => {},
        err => {
          done();
        },
    );
  });

  it('emits undefined in selectedFlowDescriptor$ after unselectFlow()',
     done => {
       configFacade.flowDescriptorsSubject.next(newFlowDescriptorMap(
           {name: 'ClientSideFileFinder'},
           {name: 'KeepAlive'},
           ));

       clientPageFacade.startFlowConfiguration('KeepAlive');
       clientPageFacade.stopFlowConfiguration();
       clientPageFacade.selectedFlowDescriptor$.subscribe(flow => {
         expect(flow).toBeUndefined();
         done();
       });
     });

  it('fetches client data only after selectedClient$ is subscribed to',
     fakeAsync(() => {
       expect(httpApiService.fetchClient).not.toHaveBeenCalled();
       clientPageFacade.selectedClient$.subscribe();

       // This is needed since selected client is updated in a timer loop
       // and the first call is scheduled after 0 milliseconds (meaning it
       // will happen right after it was scheduled, but still asynchronously).
       tick(1);
       discardPeriodicTasks();
       expect(httpApiService.fetchClient).toHaveBeenCalledWith('C.1234');
     }));

  it('polls and updates selectedClient$ periodically', fakeAsync(() => {
       clientPageFacade.selectedClient$.subscribe();

       tick(configService.config.selectedClientPollingIntervalMs * 2 + 1);
       discardPeriodicTasks();

       // First call happens at 0, next one at selectedClientPollingIntervalMs
       // and the next one at selectedClientPollingIntervalMs * 2.
       expect(httpApiService.fetchClient).toHaveBeenCalledTimes(3);
     }));

  it('polls and updates selectedClient$ when another client is selected',
     fakeAsync(() => {
       clientPageFacade.selectedClient$.subscribe();

       // This is needed since selected client is updated in a timer loop
       // and the first call is scheduled after 0 milliseconds (meaning it
       // will happen right after it was scheduled, but still asynchronously).
       tick(1);
       expect(httpApiService.fetchClient).toHaveBeenCalledWith('C.1234');

       clientPageFacade.selectClient('C.5678');
       tick(1);
       discardPeriodicTasks();

       expect(httpApiService.fetchClient).toHaveBeenCalledWith('C.5678');
     }));

  it('stops updating selectedClient$ when unsubscribed from it',
     fakeAsync(() => {
       const subscribtion = clientPageFacade.selectedClient$.subscribe();

       // This is needed since selected client is updated in a timer loop
       // and the first call is scheduled after 0 milliseconds (meaning it
       // will happen right after it was scheduled, but still asynchronously).
       tick(1);
       expect(httpApiService.fetchClient).toHaveBeenCalledTimes(1);

       subscribtion.unsubscribe();
       // Fast forward for another 2 polling intervals, to check if
       // the client is still fetched or not after unsubscribe.
       // The number of calls to fetchClient() should stay the same
       tick(configService.config.selectedClientPollingIntervalMs * 2 + 1);
       discardPeriodicTasks();

       expect(httpApiService.fetchClient).toHaveBeenCalledTimes(1);
     }));

  it('updates selectedClient$ with changed client data when underlying API client data changes.',
     fakeAsync((done: DoneFn) => {
       const expectedClients: Client[] = [
         newClient({
           clientId: 'C.1234',
           fleetspeakEnabled: false,
         }),
         newClient({
           clientId: 'C.5678',
           fleetspeakEnabled: true,
         }),
       ];

       apiFetchClient$.next({
         clientId: 'C.5678',
         fleetspeakEnabled: true,
       })

       let i = 0;
       clientPageFacade.selectedClient$.subscribe(client => {
         expect(client).toEqual(expectedClients[i]);
         i++;
         if (i === expectedClients.length) {
           done();
         }
       });

       tick(
           configService.config.selectedClientPollingIntervalMs *
               (expectedClients.length - 1) +
           1);
       discardPeriodicTasks();
     }));

  it('fetches client versions from API when selectedClientVersions$ is subscribed to',
     () => {
       expect(httpApiService.fetchClientVersions).not.toHaveBeenCalled();
       clientPageFacade.selectedClientVersions$.subscribe();

       expect(httpApiService.fetchClientVersions)
           .toHaveBeenCalledWith('C.1234');
     });

  it('emits an array of Client objects through selectedClientVersions$',
     fakeAsync((done: DoneFn) => {
       apiFetchClientVersions$.next([
         {
           clientId: 'C.1234',
           fleetspeakEnabled: true,
         },
         {
           clientId: 'C.1234',
           fleetspeakEnabled: false,
         },
       ]);

       const expectedClientVersions = [
         newClient({
           clientId: 'C.1234',
           fleetspeakEnabled: true,
         }),
         newClient({
           clientId: 'C.1234',
           fleetspeakEnabled: false,
         }),
       ];

       clientPageFacade.selectedClientVersions$.subscribe(clientVersions => {
         expect(clientVersions).toEqual(expectedClientVersions);
         done();
       });

       tick(1);
     }));

  it('calls API to remove a client label', () => {
    expect(httpApiService.removeClientLabel).toHaveBeenCalledTimes(0);
    clientPageFacade.removeClientLabel('label1');
    expect(httpApiService.removeClientLabel).toHaveBeenCalledTimes(1);
  });

  it('refreshes client after calling API for removing label', () => {
    expect(httpApiService.fetchClient).toHaveBeenCalledTimes(0);
    clientPageFacade.removeClientLabel('label1');
    apiRemoveClientLabel$.next('label1');
    expect(httpApiService.fetchClient).toHaveBeenCalledTimes(1);
  });

<<<<<<< HEAD
  it('emits which labels were removed successfully',
     fakeAsync((done: DoneFn) => {
       const expectedLabels = ['testlabel', 'testlabel2'];
       let i = 0;
       clientPageFacade.removedClientLabels$.subscribe(
           label => {
             expect(label).toEqual(expectedLabels[i]);
             i++;
             if (i === expectedLabels.length) {
               done();
             }
           },
           err => {
             expect(err.message).toEqual('Any error');
           });

       clientPageFacade.removeClientLabel('testlabel');
       apiRemoveClientLabel$.next('testlabel');
       tick();

       clientPageFacade.removeClientLabel('testlabel_error');
       apiRemoveClientLabel$.error(new Error('Any error'));
       tick();

       clientPageFacade.removeClientLabel('testlabel2');
       apiRemoveClientLabel$.next('testlabel2');
     }));
=======
  it('emits which labels were removed successfully', (done) => {
    const expectedLabels = ['testlabel', 'testlabel2'];
    let i = 0;
    clientPageFacade.lastRemovedClientLabel$.subscribe(label => {
      expect(label).toEqual(expectedLabels[i]);
      i++;
      if (i === expectedLabels.length) {
        done();
      }
    });

    clientPageFacade.removeClientLabel('testlabel');
    apiRemoveClientLabel$.next('testlabel');

    clientPageFacade.removeClientLabel('testlabel2');
    apiRemoveClientLabel$.next('testlabel2');
  });
>>>>>>> 5a6a7d2b
});<|MERGE_RESOLUTION|>--- conflicted
+++ resolved
@@ -646,35 +646,6 @@
     expect(httpApiService.fetchClient).toHaveBeenCalledTimes(1);
   });
 
-<<<<<<< HEAD
-  it('emits which labels were removed successfully',
-     fakeAsync((done: DoneFn) => {
-       const expectedLabels = ['testlabel', 'testlabel2'];
-       let i = 0;
-       clientPageFacade.removedClientLabels$.subscribe(
-           label => {
-             expect(label).toEqual(expectedLabels[i]);
-             i++;
-             if (i === expectedLabels.length) {
-               done();
-             }
-           },
-           err => {
-             expect(err.message).toEqual('Any error');
-           });
-
-       clientPageFacade.removeClientLabel('testlabel');
-       apiRemoveClientLabel$.next('testlabel');
-       tick();
-
-       clientPageFacade.removeClientLabel('testlabel_error');
-       apiRemoveClientLabel$.error(new Error('Any error'));
-       tick();
-
-       clientPageFacade.removeClientLabel('testlabel2');
-       apiRemoveClientLabel$.next('testlabel2');
-     }));
-=======
   it('emits which labels were removed successfully', (done) => {
     const expectedLabels = ['testlabel', 'testlabel2'];
     let i = 0;
@@ -692,5 +663,4 @@
     clientPageFacade.removeClientLabel('testlabel2');
     apiRemoveClientLabel$.next('testlabel2');
   });
->>>>>>> 5a6a7d2b
 });