import {discardPeriodicTasks, fakeAsync, TestBed, tick} from '@angular/core/testing';
import {ConfigService} from '@app/components/config/config';
import {ApiClient, ApiClientApproval, ApiFlow, ApiFlowState} from '@app/lib/api/api_interfaces';
import {HttpApiService} from '@app/lib/api/http_api_service';
import {Client, ClientApproval} from '@app/lib/models/client';
import {FlowListEntry, flowListEntryFromFlow, FlowState} from '@app/lib/models/flow';
<<<<<<< HEAD
import {newClient, newFlowDescriptorMap, newFlowListEntry} from '@app/lib/models/model_test_util';
=======
import {newFlowDescriptorMap, newFlowListEntry} from '@app/lib/models/model_test_util';
import {newClient} from '@app/lib/models/model_test_util';
>>>>>>> 5a6a7d2b
import {ClientPageFacade} from '@app/store/client_page_facade';
import {initTestEnvironment} from '@app/testing';
import {of, Subject} from 'rxjs';

import {ConfigFacade} from './config_facade';
import {ConfigFacadeMock, mockConfigFacade} from './config_facade_test_util';


initTestEnvironment();

describe('ClientPageFacade', () => {
  let httpApiService: Partial<HttpApiService>;
  let clientPageFacade: ClientPageFacade;
  let configService: ConfigService;
  let apiListApprovals$: Subject<ReadonlyArray<ApiClientApproval>>;
  let apiFetchClient$: Subject<ApiClient>;
  let apiListFlowsForClient$: Subject<ReadonlyArray<ApiFlow>>;
  let apiStartFlow$: Subject<ApiFlow>;
  let apiCancelFlow$: Subject<ApiFlow>;
  let configFacade: ConfigFacadeMock;
<<<<<<< HEAD
=======
  let apiRemoveClientLabel$: Subject<string>;
>>>>>>> 5a6a7d2b
  let apiFetchClientVersions$: Subject<ReadonlyArray<ApiClient>>;

  beforeEach(() => {
    apiListApprovals$ = new Subject();
    apiFetchClient$ = new Subject();
    apiListFlowsForClient$ = new Subject();
    apiStartFlow$ = new Subject();
    apiCancelFlow$ = new Subject();
<<<<<<< HEAD
=======
    apiRemoveClientLabel$ = new Subject();
>>>>>>> 5a6a7d2b
    apiFetchClientVersions$ = new Subject();
    httpApiService = {
      listApprovals:
          jasmine.createSpy('listApprovals').and.returnValue(apiListApprovals$),
      fetchClient:
          jasmine.createSpy('fetchClient').and.returnValue(apiFetchClient$),
      listFlowsForClient: jasmine.createSpy('listFlowsForClient')
                              .and.returnValue(apiListFlowsForClient$),
      startFlow: jasmine.createSpy('startFlow').and.returnValue(apiStartFlow$),
      cancelFlow:
          jasmine.createSpy('cancelFlow').and.returnValue(apiCancelFlow$),
      listResultsForFlow:
          jasmine.createSpy('listResultsForFlow').and.returnValue(of([])),
<<<<<<< HEAD
=======
      removeClientLabel: jasmine.createSpy('removeClientLabel')
                             .and.returnValue(apiRemoveClientLabel$),
>>>>>>> 5a6a7d2b
      fetchClientVersions: jasmine.createSpy('fetchClientVersions')
                               .and.returnValue(apiFetchClientVersions$)
    };

    configFacade = mockConfigFacade();

    TestBed
        .configureTestingModule({
          imports: [],
          providers: [
            ClientPageFacade,
            // Apparently, useValue creates a copy of the object. Using
            // useFactory, to make sure the instance is shared.
            {provide: HttpApiService, useFactory: () => httpApiService},
            {provide: ConfigFacade, useFactory: () => configFacade},
          ],
        })
        .compileComponents();

    clientPageFacade = TestBed.inject(ClientPageFacade);
    configService = TestBed.inject(ConfigService);

    clientPageFacade.selectClient('C.1234');
    apiFetchClient$.next({
      clientId: 'C.1234',
    });
  });

  it('calls the API on latestApproval$ subscription', () => {
    clientPageFacade.latestApproval$.subscribe();
    expect(httpApiService.listApprovals).toHaveBeenCalledWith('C.1234');
  });

  it('emits latest pending approval in latestApproval$', (done) => {
    const expected: ClientApproval = {
      status: {type: 'pending', reason: 'Need at least 1 more approvers.'},
      reason: 'Pending reason',
      clientId: 'C.1234',
      approvalId: '2',
      requestedApprovers: ['b', 'c'],
      approvers: [],
    };

    clientPageFacade.latestApproval$.subscribe(approval => {
      if (approval !== undefined) {
        expect(approval).toEqual(expected);
        done();
      }
    });

    apiListApprovals$.next([
      {
        subject: {clientId: 'C.1234'},
        id: '1',
        reason: 'Old reason',
        isValid: false,
        isValidMessage: 'Approval request is expired.',
        approvers: ['me', 'b'],
        notifiedUsers: ['b', 'c'],
      },
      {
        subject: {clientId: 'C.1234'},
        id: '2',
        reason: 'Pending reason',
        isValid: false,
        isValidMessage: 'Need at least 1 more approvers.',
        approvers: ['me'],
        notifiedUsers: ['b', 'c'],
      },
    ]);
  });

  it('calls the listFlow API on flowListEntries$ subscription',
     fakeAsync(() => {
       clientPageFacade.flowListEntries$.subscribe();

       // This is needed since flow list entries are updated in a timer loop
       // and the first call is scheduled after 0 milliseconds (meaning it
       // will happen right after it was scheduled, but still asynchronously).
       tick(1);
       discardPeriodicTasks();

       expect(httpApiService.listFlowsForClient).toHaveBeenCalledWith('C.1234');
     }));

  it('emits FlowListEntries in reverse-chronological order', fakeAsync(() => {
       const expected: FlowListEntry[] = [
         {
           flowId: '2',
           clientId: 'C.1234',
           lastActiveAt: new Date(999),
           startedAt: new Date(789),
           creator: 'morty',
           name: 'GetFile',
           state: FlowState.RUNNING,
         },
         {
           flowId: '3',
           clientId: 'C.1234',
           lastActiveAt: new Date(999),
           startedAt: new Date(456),
           creator: 'morty',
           name: 'KeepAlive',
           state: FlowState.FINISHED,
         },
         {
           flowId: '1',
           clientId: 'C.1234',
           lastActiveAt: new Date(999),
           startedAt: new Date(123),
           creator: 'rick',
           name: 'ListProcesses',
           state: FlowState.RUNNING,
         },
       ].map(f => newFlowListEntry(f));

       let numCalls = 0;
       clientPageFacade.flowListEntries$.subscribe(flowListEntries => {
         // Skipping the initial value.
         numCalls += 1;
         if (flowListEntries.length > 0) {
           expect(flowListEntries).toEqual(expected);
         }
       });
       tick(1);
       discardPeriodicTasks();

       apiListFlowsForClient$.next([
         {
           flowId: '1',
           clientId: 'C.1234',
           lastActiveAt: '999000',
           startedAt: '123000',
           creator: 'rick',
           name: 'ListProcesses',
           state: ApiFlowState.RUNNING,
         },
         {
           flowId: '2',
           clientId: 'C.1234',
           lastActiveAt: '999000',
           startedAt: '789000',
           creator: 'morty',
           name: 'GetFile',
           state: ApiFlowState.RUNNING,
         },
         {
           flowId: '3',
           clientId: 'C.1234',
           lastActiveAt: '999000',
           startedAt: '456000',
           creator: 'morty',
           name: 'KeepAlive',
           state: ApiFlowState.TERMINATED,
         },
       ]);
       apiListFlowsForClient$.complete();

       expect(numCalls).toBe(2);
     }));

  it('polls and updates flowListEntries$ periodically', fakeAsync(() => {
       httpApiService.listFlowsForClient =
           jasmine.createSpy('listFlowsForClient').and.callFake(() => of([]));
       clientPageFacade.flowListEntries$.subscribe();

       tick(configService.config.flowListPollingIntervalMs * 2 + 1);
       discardPeriodicTasks();

       // First call happens at 0, next one at flowListPollingIntervalMs
       // and the next one at flowListPollingIntervalMs * 2.
       expect(httpApiService.listFlowsForClient).toHaveBeenCalledTimes(3);
     }));

  it('updates flow list entries results periodically', fakeAsync(() => {
       clientPageFacade.flowListEntries$.subscribe();

       httpApiService.listFlowsForClient =
           jasmine.createSpy('listFlowsForClient')
               .and.callFake(() => of([
                               {
                                 flowId: '1',
                                 clientId: 'C.1234',
                                 lastActiveAt: '999000',
                                 startedAt: '123000',
                                 creator: 'rick',
                                 name: 'ListProcesses',
                                 state: ApiFlowState.RUNNING,
                               },
                             ]));
       tick(1);

       // Ensure that there's a results query to be updated.
       clientPageFacade.queryFlowResults({
         flowId: '1',
         offset: 0,
         count: 100,
       });

       httpApiService.listResultsForFlow =
           jasmine.createSpy('listResultsForFlow').and.callFake(() => of([]));

       tick(configService.config.flowResultsPollingIntervalMs * 2 + 1);
       discardPeriodicTasks();

       expect(httpApiService.listResultsForFlow).toHaveBeenCalledTimes(3);
     }));

  it('does not update flow list entries results when queryFlowResults wasn\'t called',
     fakeAsync(() => {
       clientPageFacade.flowListEntries$.subscribe();

       httpApiService.listFlowsForClient =
           jasmine.createSpy('listFlowsForClient')
               .and.callFake(() => of([
                               {
                                 flowId: '1',
                                 clientId: 'C.1234',
                                 lastActiveAt: '999000',
                                 startedAt: '123000',
                                 creator: 'rick',
                                 name: 'ListProcesses',
                                 state: ApiFlowState.RUNNING,
                               },
                             ]));
       tick(1);

       httpApiService.listResultsForFlow =
           jasmine.createSpy('listResultsForFlow').and.callFake(() => of([]));

       tick(configService.config.flowResultsPollingIntervalMs * 2 + 1);
       discardPeriodicTasks();

       expect(httpApiService.listResultsForFlow).not.toHaveBeenCalled();
     }));

  it('updates flowListEntry\'s result set on queryFlowResults()',
     fakeAsync(() => {
       let numCalls = 0;
       clientPageFacade.flowListEntries$.subscribe((fle) => {
         numCalls += 1;
         // Take into account the initial empty list that will be emitted
         // first.
         if (numCalls === 4) {
           expect(fle[0].resultSets.length).toBeGreaterThan(0);
         }
       });
       tick(1);

       apiListFlowsForClient$.next([{
         flowId: '1',
         clientId: 'C.1234',
         lastActiveAt: '999000',
         startedAt: '123000',
         creator: 'rick',
         name: 'ListProcesses',
         state: ApiFlowState.RUNNING,
       }]);
       apiListFlowsForClient$.complete();

       clientPageFacade.queryFlowResults({
         flowId: '1',
         offset: 0,
         count: 100,
         withType: 'someType',
         withTag: 'someTag',
       });
       tick(1);
       discardPeriodicTasks();

       // Initial, then first fetched, then query flow results.
       expect(numCalls).toBe(3);
     }));

  it('calls the API on startFlow', () => {
    clientPageFacade.startFlowConfiguration('ListProcesses');
    clientPageFacade.startFlow({foo: 1});
    expect(httpApiService.startFlow)
        .toHaveBeenCalledWith('C.1234', 'ListProcesses', {foo: 1});
  });

  it('emits the started flow in flowListEntries$', (done) => {
    clientPageFacade.startFlowConfiguration('ListProcesses');
    clientPageFacade.startFlow({});

    apiStartFlow$.next({
      flowId: '1',
      clientId: 'C.1234',
      lastActiveAt: '999000',
      startedAt: '123000',
      creator: 'rick',
      name: 'ListProcesses',
      state: ApiFlowState.RUNNING,
    });

    const expected: FlowListEntry[] = [
      flowListEntryFromFlow({
        flowId: '1',
        clientId: 'C.1234',
        lastActiveAt: new Date(999),
        startedAt: new Date(123),
        creator: 'rick',
        name: 'ListProcesses',
        args: undefined,
        progress: undefined,
        state: FlowState.RUNNING,
      }),
    ];

    clientPageFacade.flowListEntries$.subscribe(flows => {
      expect(flows).toEqual(expected);
      done();
    });
  });

  it('emits the error in startFlowState', (done) => {
    clientPageFacade.startFlowConfiguration('ListProcesses');
    clientPageFacade.startFlow({});
    apiStartFlow$.error(new Error('foobazzle rapidly disintegrated'));

    clientPageFacade.startFlowState$.subscribe(state => {
      expect(state).toEqual(
          {state: 'error', error: 'foobazzle rapidly disintegrated'});
      done();
    });
  });

  it('stops flow configuration after successful started flow', (done) => {
    clientPageFacade.startFlowConfiguration('ListProcesses');
    clientPageFacade.startFlow({});

    apiStartFlow$.next({
      flowId: '1',
      clientId: 'C.1234',
      lastActiveAt: '999000',
      startedAt: '123000',
      creator: 'rick',
      name: 'ListProcesses',
      state: ApiFlowState.RUNNING,
    });

    clientPageFacade.selectedFlowDescriptor$.subscribe(fd => {
      expect(fd).toBeUndefined();
      done();
    });
  });

  it('calls the API on cancelFlow', () => {
    clientPageFacade.cancelFlow('5678');
    expect(httpApiService.cancelFlow).toHaveBeenCalledWith('C.1234', '5678');
  });

  it('emits the cancelled flow in flowListEntries$', (done) => {
    clientPageFacade.cancelFlow('5678');

    apiCancelFlow$.next({
      flowId: '5678',
      clientId: 'C.1234',
      lastActiveAt: '999000',
      startedAt: '123000',
      creator: 'rick',
      name: 'ListProcesses',
      state: ApiFlowState.TERMINATED,
    });

    const expected: FlowListEntry[] = [
      flowListEntryFromFlow({
        flowId: '5678',
        clientId: 'C.1234',
        lastActiveAt: new Date(999),
        startedAt: new Date(123),
        creator: 'rick',
        name: 'ListProcesses',
        args: undefined,
        progress: undefined,
        state: FlowState.FINISHED,
      }),
    ];

    clientPageFacade.flowListEntries$.subscribe(flows => {
      expect(flows).toEqual(expected);
      done();
    });
  });


  it('emits undefined as selectedFlowDescriptor$ initially', done => {
    clientPageFacade.selectedFlowDescriptor$.subscribe(flow => {
      expect(flow).toBeUndefined();
      done();
    });
  });

  it('emits the selected flow in selectedFlowDescriptor$', done => {
    configFacade.flowDescriptorsSubject.next(newFlowDescriptorMap(
        {name: 'ClientSideFileFinder'},
        {name: 'KeepAlive', defaultArgs: {foo: 1}},
        ));
    clientPageFacade.startFlowConfiguration('KeepAlive');
    clientPageFacade.selectedFlowDescriptor$.subscribe(flow => {
      expect(flow!.name).toEqual('KeepAlive');
      expect(flow!.defaultArgs).toEqual({foo: 1});
      done();
    });
  });

  it('emits the supplied args in selectedFlowDescriptor$', done => {
    configFacade.flowDescriptorsSubject.next(
        newFlowDescriptorMap({name: 'KeepAlive', defaultArgs: {foo: 1}}));
    clientPageFacade.startFlowConfiguration('KeepAlive', {foo: 42});
    clientPageFacade.selectedFlowDescriptor$.subscribe(flow => {
      expect(flow!.name).toEqual('KeepAlive');
      expect(flow!.defaultArgs).toEqual({foo: 42});
      done();
    });
  });

  it('fails when selecting unknown flow', done => {
    configFacade.flowDescriptorsSubject.next(newFlowDescriptorMap(
        {name: 'KeepAlive'},
        ));

    clientPageFacade.startFlowConfiguration('unknown');
    clientPageFacade.selectedFlowDescriptor$.subscribe(
        () => {},
        err => {
          done();
        },
    );
  });

  it('emits undefined in selectedFlowDescriptor$ after unselectFlow()',
     done => {
       configFacade.flowDescriptorsSubject.next(newFlowDescriptorMap(
           {name: 'ClientSideFileFinder'},
           {name: 'KeepAlive'},
           ));

       clientPageFacade.startFlowConfiguration('KeepAlive');
       clientPageFacade.stopFlowConfiguration();
       clientPageFacade.selectedFlowDescriptor$.subscribe(flow => {
         expect(flow).toBeUndefined();
         done();
       });
     });

  it('fetches client data only after selectedClient$ is subscribed to',
     fakeAsync(() => {
       expect(httpApiService.fetchClient).not.toHaveBeenCalled();
       clientPageFacade.selectedClient$.subscribe();

       // This is needed since selected client is updated in a timer loop
       // and the first call is scheduled after 0 milliseconds (meaning it
       // will happen right after it was scheduled, but still asynchronously).
       tick(1);
       discardPeriodicTasks();
       expect(httpApiService.fetchClient).toHaveBeenCalledWith('C.1234');
     }));

  it('polls and updates selectedClient$ periodically', fakeAsync(() => {
       clientPageFacade.selectedClient$.subscribe();

       tick(configService.config.selectedClientPollingIntervalMs * 2 + 1);
       discardPeriodicTasks();

       // First call happens at 0, next one at selectedClientPollingIntervalMs
       // and the next one at selectedClientPollingIntervalMs * 2.
       expect(httpApiService.fetchClient).toHaveBeenCalledTimes(3);
     }));

  it('polls and updates selectedClient$ when another client is selected',
     fakeAsync(() => {
       clientPageFacade.selectedClient$.subscribe();

       // This is needed since selected client is updated in a timer loop
       // and the first call is scheduled after 0 milliseconds (meaning it
       // will happen right after it was scheduled, but still asynchronously).
       tick(1);
       expect(httpApiService.fetchClient).toHaveBeenCalledWith('C.1234');

       clientPageFacade.selectClient('C.5678');
       tick(1);
       discardPeriodicTasks();

       expect(httpApiService.fetchClient).toHaveBeenCalledWith('C.5678');
     }));

  it('stops updating selectedClient$ when unsubscribed from it',
     fakeAsync(() => {
       const subscribtion = clientPageFacade.selectedClient$.subscribe();

       // This is needed since selected client is updated in a timer loop
       // and the first call is scheduled after 0 milliseconds (meaning it
       // will happen right after it was scheduled, but still asynchronously).
       tick(1);
       expect(httpApiService.fetchClient).toHaveBeenCalledTimes(1);

       subscribtion.unsubscribe();
       // Fast forward for another 2 polling intervals, to check if
       // the client is still fetched or not after unsubscribe.
       // The number of calls to fetchClient() should stay the same
       tick(configService.config.selectedClientPollingIntervalMs * 2 + 1);
       discardPeriodicTasks();

       expect(httpApiService.fetchClient).toHaveBeenCalledTimes(1);
     }));

  it('updates selectedClient$ with changed client data when underlying API client data changes.',
     fakeAsync((done: DoneFn) => {
       const expectedClients: Client[] = [
         newClient({
           clientId: 'C.1234',
           fleetspeakEnabled: false,
         }),
         newClient({
           clientId: 'C.5678',
           fleetspeakEnabled: true,
         }),
       ];

       apiFetchClient$.next({
         clientId: 'C.5678',
         fleetspeakEnabled: true,
       })

       let i = 0;
       clientPageFacade.selectedClient$.subscribe(client => {
         expect(client).toEqual(expectedClients[i]);
         i++;
         if (i === expectedClients.length) {
           done();
         }
       });

       tick(
           configService.config.selectedClientPollingIntervalMs *
               (expectedClients.length - 1) +
           1);
       discardPeriodicTasks();
     }));

  it('fetches client versions from API when selectedClientVersions$ is subscribed to',
     () => {
       expect(httpApiService.fetchClientVersions).not.toHaveBeenCalled();
       clientPageFacade.selectedClientVersions$.subscribe();

       expect(httpApiService.fetchClientVersions)
           .toHaveBeenCalledWith('C.1234');
     });

  it('emits an array of Client objects through selectedClientVersions$',
     fakeAsync((done: DoneFn) => {
       apiFetchClientVersions$.next([
         {
           clientId: 'C.1234',
           fleetspeakEnabled: true,
         },
         {
           clientId: 'C.1234',
           fleetspeakEnabled: false,
         },
       ]);

       const expectedClientVersions = [
         newClient({
           clientId: 'C.1234',
           fleetspeakEnabled: true,
         }),
         newClient({
           clientId: 'C.1234',
           fleetspeakEnabled: false,
         }),
       ];

       clientPageFacade.selectedClientVersions$.subscribe(clientVersions => {
         expect(clientVersions).toEqual(expectedClientVersions);
         done();
       });

       tick(1);
     }));
<<<<<<< HEAD
=======

  it('calls API to remove a client label', () => {
    expect(httpApiService.removeClientLabel).toHaveBeenCalledTimes(0);
    clientPageFacade.removeClientLabel('label1');
    expect(httpApiService.removeClientLabel).toHaveBeenCalledTimes(1);
  });

  it('refreshes client after calling API for removing label', () => {
    expect(httpApiService.fetchClient).toHaveBeenCalledTimes(0);
    clientPageFacade.removeClientLabel('label1');
    apiRemoveClientLabel$.next('label1');
    expect(httpApiService.fetchClient).toHaveBeenCalledTimes(1);
  });

  it('emits which labels were removed successfully', (done) => {
    const expectedLabels = ['testlabel', 'testlabel2'];
    let i = 0;
    clientPageFacade.lastRemovedClientLabel$.subscribe(label => {
      expect(label).toEqual(expectedLabels[i]);
      i++;
      if (i === expectedLabels.length) {
        done();
      }
    });

    clientPageFacade.removeClientLabel('testlabel');
    apiRemoveClientLabel$.next('testlabel');

    clientPageFacade.removeClientLabel('testlabel2');
    apiRemoveClientLabel$.next('testlabel2');
  });
>>>>>>> 5a6a7d2b
});<|MERGE_RESOLUTION|>--- conflicted
+++ resolved
@@ -4,12 +4,7 @@
 import {HttpApiService} from '@app/lib/api/http_api_service';
 import {Client, ClientApproval} from '@app/lib/models/client';
 import {FlowListEntry, flowListEntryFromFlow, FlowState} from '@app/lib/models/flow';
-<<<<<<< HEAD
 import {newClient, newFlowDescriptorMap, newFlowListEntry} from '@app/lib/models/model_test_util';
-=======
-import {newFlowDescriptorMap, newFlowListEntry} from '@app/lib/models/model_test_util';
-import {newClient} from '@app/lib/models/model_test_util';
->>>>>>> 5a6a7d2b
 import {ClientPageFacade} from '@app/store/client_page_facade';
 import {initTestEnvironment} from '@app/testing';
 import {of, Subject} from 'rxjs';
@@ -30,10 +25,7 @@
   let apiStartFlow$: Subject<ApiFlow>;
   let apiCancelFlow$: Subject<ApiFlow>;
   let configFacade: ConfigFacadeMock;
-<<<<<<< HEAD
-=======
   let apiRemoveClientLabel$: Subject<string>;
->>>>>>> 5a6a7d2b
   let apiFetchClientVersions$: Subject<ReadonlyArray<ApiClient>>;
 
   beforeEach(() => {
@@ -42,10 +34,7 @@
     apiListFlowsForClient$ = new Subject();
     apiStartFlow$ = new Subject();
     apiCancelFlow$ = new Subject();
-<<<<<<< HEAD
-=======
     apiRemoveClientLabel$ = new Subject();
->>>>>>> 5a6a7d2b
     apiFetchClientVersions$ = new Subject();
     httpApiService = {
       listApprovals:
@@ -59,11 +48,8 @@
           jasmine.createSpy('cancelFlow').and.returnValue(apiCancelFlow$),
       listResultsForFlow:
           jasmine.createSpy('listResultsForFlow').and.returnValue(of([])),
-<<<<<<< HEAD
-=======
       removeClientLabel: jasmine.createSpy('removeClientLabel')
                              .and.returnValue(apiRemoveClientLabel$),
->>>>>>> 5a6a7d2b
       fetchClientVersions: jasmine.createSpy('fetchClientVersions')
                                .and.returnValue(apiFetchClientVersions$)
     };
@@ -645,8 +631,6 @@
 
        tick(1);
      }));
-<<<<<<< HEAD
-=======
 
   it('calls API to remove a client label', () => {
     expect(httpApiService.removeClientLabel).toHaveBeenCalledTimes(0);
@@ -678,5 +662,4 @@
     clientPageFacade.removeClientLabel('testlabel2');
     apiRemoveClientLabel$.next('testlabel2');
   });
->>>>>>> 5a6a7d2b
 });