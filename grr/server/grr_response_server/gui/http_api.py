#!/usr/bin/env python
# Lint as: python3
"""HTTP API logic that ties API call handlers with HTTP routes."""
from __future__ import absolute_import
from __future__ import division
from __future__ import unicode_literals

import http.client
import itertools
import logging
import time
import traceback
from typing import Text

from werkzeug import exceptions as werkzeug_exceptions
from werkzeug import routing

from google.protobuf import json_format
from grr_response_core import config
from grr_response_core.lib import rdfvalue
from grr_response_core.lib import serialization
from grr_response_core.lib import utils
from grr_response_core.lib.rdfvalues import structs as rdf_structs
from grr_response_core.lib.util import compatibility
from grr_response_core.lib.util import precondition
from grr_response_core.lib.util.compat import json
from grr_response_core.stats import metrics
from grr_response_server import access_control
from grr_response_server import data_store
from grr_response_server.gui import api_auth_manager
from grr_response_server.gui import api_call_context
from grr_response_server.gui import api_call_handler_base
from grr_response_server.gui import api_call_router
from grr_response_server.gui import api_value_renderers
from grr_response_server.gui import http_response


API_METHOD_LATENCY = metrics.Event(
    "api_method_latency",
    fields=[("method_name", str), ("protocol", str), ("status", str)])
API_ACCESS_PROBE_LATENCY = metrics.Event(
    "api_access_probe_latency",
    fields=[("method_name", str), ("protocol", str), ("status", str)])


class Error(Exception):
  pass


class PostRequestParsingError(Error):
  pass


class UnsupportedHttpMethod(Error):
  pass


class AdditionalArgsProcessingError(Error):
  pass


class UnexpectedResultTypeError(Error):
  pass


class ApiCallRouterNotFoundError(Error):
  pass


class InvalidRequestArgumentsInRouteError(Error):
  pass


class RouterMatcher(object):
  """Matches requests to routers (and caches them)."""

  def __init__(self):
    self._routing_maps_cache = utils.FastStore()

  def _BuildHttpRoutingMap(self, router_cls):
    """Builds a werkzeug routing map out of a given router class."""

    if not issubclass(router_cls, api_call_router.ApiCallRouter):
      raise ValueError("Router has to be an instance of ApiCallRouter.")

    routing_map = routing.Map()
    # Note: we traverse methods of the base class (ApiCallRouter) to avoid
    # potential problems caused by child router classes using the @Http
    # annotation (thus adding additional unforeseen HTTP paths/methods). We
    # don't want the HTTP API to depend on a particular router implementation.
    for _, metadata in router_cls.GetAnnotatedMethods().items():
      for http_method, path, unused_options in metadata.http_methods:
        routing_map.add(
            routing.Rule(path, methods=[http_method], endpoint=metadata))
        # This adds support for the next version of the API that uses
        # standartized JSON protobuf serialization.
        routing_map.add(
            routing.Rule(
                path.replace("/api/", "/api/v2/"),
                methods=[http_method],
                endpoint=metadata))

    return routing_map

  def _GetRoutingMap(self, router):
    """Returns a routing map for a given router instance."""

    try:
      routing_map = self._routing_maps_cache.Get(router.__class__)
    except KeyError:
      routing_map = self._BuildHttpRoutingMap(router.__class__)
      self._routing_maps_cache.Put(router.__class__, routing_map)

    return routing_map

  def _SetField(self, args, type_info, value):
    """Sets fields on the arg rdfvalue object."""
    if hasattr(type_info, "enum"):
      try:
        coerced_obj = type_info.enum[value.upper()]
      except KeyError:
        # A bool is an enum but serializes to "1" / "0" which are both not in
        # enum or reverse_enum.
        coerced_obj = serialization.FromHumanReadable(type_info.type, value)
    else:
      coerced_obj = serialization.FromHumanReadable(type_info.type, value)
    args.Set(type_info.name, coerced_obj)

  def _GetArgsFromRequest(self, request, method_metadata, route_args):
    """Builds args struct out of HTTP request."""
    format_mode = GetRequestFormatMode(request, method_metadata)

    if request.method in ["GET", "HEAD"]:
      if method_metadata.args_type:
        unprocessed_request = request.args
        if hasattr(unprocessed_request, "dict"):
          unprocessed_request = unprocessed_request.dict()

        args = method_metadata.args_type()
        for type_info in args.type_infos:
          try:
            if type_info.name in route_args:
              self._SetField(args, type_info, route_args[type_info.name])
            elif type_info.name in unprocessed_request:
              self._SetField(args, type_info,
                             unprocessed_request[type_info.name])
          except Exception as e:  # pylint: disable=broad-except
            raise InvalidRequestArgumentsInRouteError(e)

      else:
        args = None
    elif request.method in ["POST", "DELETE", "PATCH"]:
      try:
        if request.content_type and request.content_type.startswith(
            "multipart/form-data;"):
          payload = json.Parse(request.form["_params_"].decode("utf-8"))
          args = method_metadata.args_type()
          args.FromDict(payload)

          for name, fd in request.files.items():
            args.Set(name, fd.read())
        elif format_mode == JsonMode.PROTO3_JSON_MODE:
          # NOTE: Arguments rdfvalue has to be a protobuf-based RDFValue.
          args_proto = method_metadata.args_type().protobuf()
          json_format.Parse(request.get_data(as_text=True) or "{}", args_proto)
          args = method_metadata.args_type.FromSerializedBytes(
              args_proto.SerializeToString())
        else:
          json_data = request.get_data(as_text=True) or "{}"
          payload = json.Parse(json_data)
          args = method_metadata.args_type()
          if payload:
            args.FromDict(payload)
      except Exception as e:  # pylint: disable=broad-except
        logging.exception("Error while parsing POST request %s (%s): %s",
                          request.path, request.method, e)
        raise PostRequestParsingError(e)

      for type_info in args.type_infos:
        if type_info.name in route_args:
          try:
            self._SetField(args, type_info, route_args[type_info.name])
          except Exception as e:  # pylint: disable=broad-except
            raise InvalidRequestArgumentsInRouteError(e)
    else:
      raise UnsupportedHttpMethod("Unsupported method: %s." % request.method)

    return args

  def MatchRouter(self, request):
    """Returns a router for a given HTTP request."""
    router = api_auth_manager.API_AUTH_MGR.GetRouterForUser(request.user)
    routing_map = self._GetRoutingMap(router)

    matcher = routing_map.bind(
        "%s:%s" %
        (request.environ["SERVER_NAME"], request.environ["SERVER_PORT"]))
    try:
      match = matcher.match(request.path, request.method)
    except werkzeug_exceptions.NotFound:
      raise ApiCallRouterNotFoundError("No API router was found for (%s) %s" %
                                       (request.path, request.method))

    router_method_metadata, route_args_dict = match
    return (router, router_method_metadata,
            self._GetArgsFromRequest(request, router_method_metadata,
                                     route_args_dict))


class JSONEncoderWithRDFPrimitivesSupport(json.Encoder):
  """Custom JSON encoder that encodes handlers output.

  Custom encoder is required to facilitate usage of primitive values -
  booleans, integers and strings - in handlers responses.

  If handler references an RDFString or RDFInteger when building a
  response, it will lead to JSON encoding failure when response encoded,
  unless this custom encoder is used. Another way to solve this issue would be
  to explicitly call api_value_renderers.RenderValue on every value returned
  from the renderer, but it will make the code look overly verbose and dirty.
  """

  def default(self, obj):
    if isinstance(obj, rdfvalue.RDFInteger):
      return int(obj)

    if isinstance(obj, rdfvalue.RDFString):
      # TODO: Since we want to this to be a JSON-compatible type,
      # we cannot call `str` as that would result in `future.newstr` in Python 2
      # which is not easily serializable. This can be replaced with `str` call
      # once support for Python 2 is dropped.
      return Text(obj)

    return super(JSONEncoderWithRDFPrimitivesSupport, self).default(obj)


class JsonMode(object):
  """Enum class for various JSON encoding modes."""
  PROTO3_JSON_MODE = 0
  GRR_JSON_MODE = 1
  GRR_ROOT_TYPES_STRIPPED_JSON_MODE = 2
  GRR_TYPE_STRIPPED_JSON_MODE = 3


def GetRequestFormatMode(request, method_metadata):
  """Returns JSON format mode corresponding to a given request and method."""
  if request.path.startswith("/api/v2/"):
    return JsonMode.PROTO3_JSON_MODE

  if request.args.get("strip_type_info", ""):
    return JsonMode.GRR_TYPE_STRIPPED_JSON_MODE

  for http_method, unused_url, options in method_metadata.http_methods:
    if (http_method == request.method and
        options.get("strip_root_types", False)):
      return JsonMode.GRR_ROOT_TYPES_STRIPPED_JSON_MODE

  return JsonMode.GRR_JSON_MODE


class HttpRequestHandler(object):
  """Handles HTTP requests."""

  def _BuildContext(self, request):
    """Build the API call context from the request."""

    # We assume that request.user contains the username that we can trust.
    # No matter what authentication method is used, the WebAuthManager is
    # responsible for authenticating the userand setting request.user to
    # a correct value (see gui/webauth.py).
    #
    # The context that's built here will be later used to find an API router,
    # get the ApiCallHandler from the router, and then to call the handler's
    # Handle() method. API router will be responsible for all the ACL checks.
    return api_call_context.ApiCallContext(request.user)

  def _FormatResultAsJson(self, result, format_mode=None):
    if result is None:
      return dict(status="OK")

    if format_mode == JsonMode.PROTO3_JSON_MODE:
      json_data = json_format.MessageToJson(
          result.AsPrimitiveProto(), float_precision=8)
      if compatibility.PY2:
        json_data = json_data.decode("utf-8")
      return json.Parse(json_data)
    elif format_mode == JsonMode.GRR_ROOT_TYPES_STRIPPED_JSON_MODE:
      result_dict = {}
      for field, value in result.ListSetFields():
        if isinstance(field,
                      (rdf_structs.ProtoDynamicEmbedded,
                       rdf_structs.ProtoEmbedded, rdf_structs.ProtoList)):
          result_dict[field.name] = api_value_renderers.RenderValue(value)
        else:
          result_dict[field.name] = api_value_renderers.RenderValue(
              value)["value"]
      return result_dict
    elif format_mode == JsonMode.GRR_TYPE_STRIPPED_JSON_MODE:
      rendered_data = api_value_renderers.RenderValue(result)
      return api_value_renderers.StripTypeInfo(rendered_data)
    elif format_mode == JsonMode.GRR_JSON_MODE:
      return api_value_renderers.RenderValue(result)
    else:
      raise ValueError("Invalid format_mode: %s" % format_mode)

  @staticmethod
  def CallApiHandler(handler, args, context=None):
    """Handles API call to a given handler with given args and context."""

    result = handler.Handle(args, context=context)

    expected_type = handler.result_type
    if expected_type is None:
      expected_type = None.__class__

    if result.__class__ != expected_type:
      raise UnexpectedResultTypeError(
          "Expected %s, but got %s." %
          (expected_type.__name__, result.__class__.__name__))

    return result

  def __init__(self, router_matcher=None):
    self._router_matcher = router_matcher or RouterMatcher()

  def _BuildResponse(self,
                     status,
                     rendered_data,
                     method_name=None,
                     headers=None,
                     content_length=None,
                     context=None,
                     no_audit_log=False):
    """Builds HttpResponse object from rendered data and HTTP status."""

    # To avoid IE content sniffing problems, escape the tags. Otherwise somebody
    # may send a link with malicious payload that will be opened in IE (which
    # does content sniffing and doesn't respect Content-Disposition header) and
    # IE will treat the document as html and executre arbitrary JS that was
    # passed with the payload.
    str_data = json.Dump(
        rendered_data, encoder=JSONEncoderWithRDFPrimitivesSupport)
    # XSSI protection and tags escaping
    rendered_str = ")]}'\n" + str_data.replace("<", r"\u003c").replace(
        ">", r"\u003e")

    response = http_response.HttpResponse(
        rendered_str,
        status=status,
        content_type="application/json; charset=utf-8",
        context=context)
    response.headers[
        "Content-Disposition"] = "attachment; filename=response.json"
    response.headers["X-Content-Type-Options"] = "nosniff"

    if method_name:
      response.headers["X-API-Method"] = method_name
    if no_audit_log:
      response.headers["X-No-Log"] = "True"
    if context:
      response.headers["X-API-User"] = context.username

    for key, value in (headers or {}).items():
      response.headers[key] = value

    if content_length is not None:
      response.content_length = content_length

    return response

  def _BuildStreamingResponse(self,
                              binary_stream,
                              method_name=None,
                              context=None):
    """Builds HttpResponse object for streaming."""
    precondition.AssertType(method_name, Text)

    # For the challenges of implemeting correct streaming response logic:
    # https://rhodesmill.org/brandon/2013/chunked-wsgi/

    # We get a first chunk of the output stream. This way the likelihood
    # of catching an exception that may happen during response generation
    # is much higher.
    content = binary_stream.GenerateContent()
    try:
      peek = next(content)
      stream = itertools.chain([peek], content)
    except StopIteration:
      stream = []

    response = http_response.HttpResponse(
        response=stream,
        content_type="binary/octet-stream",
        direct_passthrough=True,
        context=context)
    response.headers["Content-Disposition"] = ((
        "attachment; filename=%s" % binary_stream.filename).encode("utf-8"))
    if method_name:
      response.headers["X-API-Method"] = method_name.encode("utf-8")

    if binary_stream.content_length:
      response.content_length = binary_stream.content_length

    return response

  def HandleRequest(self, request):
    """Handles given HTTP request."""
    impersonated_username = config.CONFIG["AdminUI.debug_impersonate_user"]
    if impersonated_username:
      logging.info("Overriding user as %s", impersonated_username)
      request.user = config.CONFIG["AdminUI.debug_impersonate_user"]

    if not access_control.IsValidUsername(request.user):
      return self._BuildResponse(
          http.client.FORBIDDEN,
          dict(message="Invalid username: %s" % request.user))

    try:
      router, method_metadata, args = self._router_matcher.MatchRouter(request)
    except access_control.UnauthorizedAccess as e:
      error_message = str(e)
      logging.exception("Access denied to %s (%s): %s", request.path,
                        request.method, e)

      additional_headers = {
          "X-GRR-Unauthorized-Access-Reason": error_message.replace("\n", ""),
          "X-GRR-Unauthorized-Access-Subject": e.subject
      }
      return self._BuildResponse(
          http.client.FORBIDDEN,
          dict(
              message="Access denied by ACL: %s" % error_message,
              subject=e.subject),
          headers=additional_headers)

    except ApiCallRouterNotFoundError as e:
      error_message = str(e)
      return self._BuildResponse(http.client.NOT_FOUND,
                                 dict(message=error_message))
    except werkzeug_exceptions.MethodNotAllowed as e:
      error_message = str(e)
      return self._BuildResponse(http.client.METHOD_NOT_ALLOWED,
                                 dict(message=error_message))
    except (InvalidRequestArgumentsInRouteError, PostRequestParsingError) as e:
      error_message = str(e)
      return self._BuildResponse(http.client.UNPROCESSABLE_ENTITY,
                                 dict(message=error_message))
    except Error as e:
      logging.exception("Can't match URL to router/method: %s", e)

      return self._BuildResponse(
          http.client.INTERNAL_SERVER_ERROR,
          dict(message=str(e), traceBack=traceback.format_exc()))

    request.method_metadata = method_metadata
    request.parsed_args = args

    context = self._BuildContext(request)

    data_store.REL_DB.WriteGRRUser(request.user, email=request.email)

    handler = None
    try:
      # ACL checks are done here by the router. If this method succeeds (i.e.
      # does not raise), then handlers run without further ACL checks (they're
      # free to do some in their own implementations, though).
      handler = getattr(router, method_metadata.name)(args, context=context)

      if handler.args_type != method_metadata.args_type:
        raise RuntimeError("Handler args type doesn't match "
                           "method args type: %s vs %s" %
                           (handler.args_type, method_metadata.args_type))

      binary_result_type = (
          api_call_router.RouterMethodMetadata.BINARY_STREAM_RESULT_TYPE)

      if (handler.result_type != method_metadata.result_type and
          not (handler.result_type is None and
               method_metadata.result_type == binary_result_type)):
        raise RuntimeError("Handler result type doesn't match "
                           "method result type: %s vs %s" %
                           (handler.result_type, method_metadata.result_type))

      # HEAD method is only used for checking the ACLs for particular API
      # methods.
      if request.method == "HEAD":
        # If the request would return a stream, we add the Content-Length
        # header to the response.
        if (method_metadata.result_type ==
            method_metadata.BINARY_STREAM_RESULT_TYPE):
          binary_stream = handler.Handle(args, context=context)
          return self._BuildResponse(
              200, {"status": "OK"},
              method_name=method_metadata.name,
              no_audit_log=method_metadata.no_audit_log_required,
              content_length=binary_stream.content_length,
              context=context)
        else:
          return self._BuildResponse(
              200, {"status": "OK"},
              method_name=method_metadata.name,
              no_audit_log=method_metadata.no_audit_log_required,
              context=context)

      if (method_metadata.result_type ==
          method_metadata.BINARY_STREAM_RESULT_TYPE):
        binary_stream = handler.Handle(args, context=context)
        return self._BuildStreamingResponse(
            binary_stream, method_name=method_metadata.name, context=context)
      else:
        format_mode = GetRequestFormatMode(request, method_metadata)
        result = self.CallApiHandler(handler, args, context=context)
        rendered_data = self._FormatResultAsJson(
            result, format_mode=format_mode)

        return self._BuildResponse(
            200,
            rendered_data,
            method_name=method_metadata.name,
            no_audit_log=method_metadata.no_audit_log_required,
            context=context)
<<<<<<< HEAD
=======
    # ResourceExhaustedError inherits from UnauthorizedAccess, so it
    # should be above UnauthorizedAccess in the code.
    except api_call_handler_base.ResourceExhaustedError as e:
      error_message = str(e)
      return self._BuildResponse(
          http.client.TOO_MANY_REQUESTS,
          {"message": f"Quota exceeded: {error_message}"},
          method_name=method_metadata.name,
          no_audit_log=method_metadata.no_audit_log_required,
          context=context)
>>>>>>> fe256306
    except access_control.UnauthorizedAccess as e:
      error_message = str(e)
      logging.warning("Access denied for %s (HTTP %s %s): %s",
                      method_metadata.name, request.method, request.path,
                      error_message)

      additional_headers = {
          "X-GRR-Unauthorized-Access-Reason": error_message.replace("\n", ""),
          "X-GRR-Unauthorized-Access-Subject": e.subject
      }
      return self._BuildResponse(
          http.client.FORBIDDEN,
          dict(
              message="Access denied by ACL: %s" % error_message,
              subject=e.subject),
          headers=additional_headers,
          method_name=method_metadata.name,
          no_audit_log=method_metadata.no_audit_log_required,
          context=context)
    except api_call_handler_base.ResourceNotFoundError as e:
      error_message = str(e)
      return self._BuildResponse(
          http.client.NOT_FOUND,
          dict(message=error_message),
          method_name=method_metadata.name,
          no_audit_log=method_metadata.no_audit_log_required,
          context=context)
    # ValueError is commonly raised by GRR code in arguments checks.
    except ValueError as e:
      error_message = str(e)
      return self._BuildResponse(
          http.client.UNPROCESSABLE_ENTITY,
          dict(message=error_message),
          method_name=method_metadata.name,
          no_audit_log=method_metadata.no_audit_log_required,
          context=context)
    except NotImplementedError as e:
      error_message = str(e)
      return self._BuildResponse(
          http.client.NOT_IMPLEMENTED,
          dict(message=error_message),
          method_name=method_metadata.name,
          no_audit_log=method_metadata.no_audit_log_required,
          context=context)
    except Exception as e:  # pylint: disable=broad-except
      error_message = str(e)
      logging.exception("Error while processing %s (%s) with %s: %s",
                        request.path, request.method,
                        handler.__class__.__name__, e)
      return self._BuildResponse(
          http.client.INTERNAL_SERVER_ERROR,
          dict(message=error_message, traceBack=traceback.format_exc()),
          method_name=method_metadata.name,
          no_audit_log=method_metadata.no_audit_log_required,
          context=context)


def RenderHttpResponse(request):
  """Renders HTTP response to a given HTTP request."""

  start_time = time.time()
  response = HTTP_REQUEST_HANDLER.HandleRequest(request)
  total_time = time.time() - start_time

  method_name = response.headers.get("X-API-Method", "unknown")
  if response.status_code == http.client.OK:
    status = "SUCCESS"
  elif response.status_code == http.client.FORBIDDEN:
    status = "FORBIDDEN"
  elif response.status_code == http.client.TOO_MANY_REQUESTS:
    status = "RESOURCE_EXHAUSTED"
  elif response.status_code == http.client.NOT_FOUND:
    status = "NOT_FOUND"
  elif response.status_code == http.client.UNPROCESSABLE_ENTITY:
    status = "INVALID_ARGUMENT"
  elif response.status_code == http.client.NOT_IMPLEMENTED:
    status = "NOT_IMPLEMENTED"
  else:
    status = "SERVER_ERROR"

  fields = (method_name, "http", status)
  if request.method == "HEAD":
    API_ACCESS_PROBE_LATENCY.RecordEvent(total_time, fields=fields)
  else:
    API_METHOD_LATENCY.RecordEvent(total_time, fields=fields)

  return response


HTTP_REQUEST_HANDLER = None


@utils.RunOnce
def InitializeHttpRequestHandlerOnce():
  """Register HTTP API handlers."""

  global HTTP_REQUEST_HANDLER
  HTTP_REQUEST_HANDLER = HttpRequestHandler()<|MERGE_RESOLUTION|>--- conflicted
+++ resolved
@@ -519,8 +519,6 @@
             method_name=method_metadata.name,
             no_audit_log=method_metadata.no_audit_log_required,
             context=context)
-<<<<<<< HEAD
-=======
     # ResourceExhaustedError inherits from UnauthorizedAccess, so it
     # should be above UnauthorizedAccess in the code.
     except api_call_handler_base.ResourceExhaustedError as e:
@@ -531,7 +529,6 @@
           method_name=method_metadata.name,
           no_audit_log=method_metadata.no_audit_log_required,
           context=context)
->>>>>>> fe256306
     except access_control.UnauthorizedAccess as e:
       error_message = str(e)
       logging.warning("Access denied for %s (HTTP %s %s): %s",
