#!/usr/bin/env python
# Lint as: python3
"""Router giving access only to clients with certain labels."""
from __future__ import absolute_import
from __future__ import division
from __future__ import unicode_literals

from typing import Optional

from grr_response_core.lib.rdfvalues import structs as rdf_structs

from grr_response_proto import api_call_router_pb2
from grr_response_server import access_control

from grr_response_server import data_store

from grr_response_server.gui import api_call_context
from grr_response_server.gui import api_call_router
from grr_response_server.gui import api_call_router_with_approval_checks
from grr_response_server.gui import api_call_router_without_checks

from grr_response_server.gui.api_plugins import client as api_client
from grr_response_server.gui.api_plugins import metadata as api_metadata
from grr_response_server.gui.api_plugins import user as api_user


def CheckClientLabels(client_id, allow_labels=None, allow_labels_owners=None):
  """Checks a given client against labels/owners allowlists."""
  allow_labels = allow_labels or []
  allow_labels_owners = allow_labels_owners or []

  labels = data_store.REL_DB.ReadClientLabels(str(client_id))

  for label in labels:
    if (label.name in allow_labels and label.owner in allow_labels_owners):
      return

  raise access_control.UnauthorizedAccess(
      "Client %s doesn't have necessary labels." % client_id)


class ApiLabelsRestrictedCallRouterParams(rdf_structs.RDFProtoStruct):
  protobuf = api_call_router_pb2.ApiLabelsRestrictedCallRouterParams


class ApiLabelsRestrictedCallRouter(api_call_router.ApiCallRouterStub):
  """Router that restricts access only to clients with certain labels."""

  params_type = ApiLabelsRestrictedCallRouterParams

  def __init__(self, params=None, access_checker=None, delegate=None):
    super().__init__(params=params)

    self.params = params = params or self.__class__.params_type()

    self.allow_labels = set(params.allow_labels)
    # "GRR" is a system label. Labels returned by the client during the
    # interrogate have owner="GRR".
    self.allow_labels_owners = set(params.allow_labels_owners or ["GRR"])

    if not access_checker:
      access_checker = api_call_router_with_approval_checks.AccessChecker()
    self.access_checker = access_checker

    if not delegate:
      delegate = api_call_router_without_checks.ApiCallRouterWithoutChecks()
    self.delegate = delegate

  def CheckClientLabels(self, client_id):
    CheckClientLabels(
        client_id,
        allow_labels=self.allow_labels,
        allow_labels_owners=self.allow_labels_owners)

  def CheckVfsAccessAllowed(self):
    if not self.params.allow_vfs_access:
      raise access_control.UnauthorizedAccess(
          "User is not allowed to access virtual file system.")

  def CheckFlowsAllowed(self):
    if not self.params.allow_flows_access:
      raise access_control.UnauthorizedAccess(
          "User is not allowed to work with flows.")

  def CheckIfCanStartClientFlow(self, flow_name, context=None):
    self.access_checker.CheckIfCanStartClientFlow(context.username, flow_name)

  def CheckClientApproval(self, client_id, context=None):
    self.CheckClientLabels(client_id)
    self.access_checker.CheckClientAccess(context, client_id)

  # Clients methods.
  # ===============
  #
  def SearchClients(self, args, context=None):
    return api_client.ApiLabelsRestrictedSearchClientsHandler(
        allow_labels=self.allow_labels,
        allow_labels_owners=self.allow_labels_owners)

  def GetClient(self, args, context=None):
    self.CheckClientLabels(args.client_id)

    return self.delegate.GetClient(args, context=context)

  def GetClientVersions(self, args, context=None):
    self.CheckClientLabels(args.client_id)

    return self.delegate.GetClientVersions(args, context=context)

  def GetClientVersionTimes(self, args, context=None):
    self.CheckClientLabels(args.client_id)

    return self.delegate.GetClientVersionTimes(args, context=context)

  # Virtual file system methods.
  # ============================
  #
  def ListFiles(self, args, context=None):
    self.CheckVfsAccessAllowed()
    self.CheckClientApproval(args.client_id, context=context)

    return self.delegate.ListFiles(args, context=context)

  def GetFileDetails(self, args, context=None):
    self.CheckVfsAccessAllowed()
    self.CheckClientApproval(args.client_id, context=context)

    return self.delegate.GetFileDetails(args, context=context)

  def GetFileText(self, args, context=None):
    self.CheckVfsAccessAllowed()
    self.CheckClientApproval(args.client_id, context=context)

    return self.delegate.GetFileText(args, context=context)

  def GetFileBlob(self, args, context=None):
    self.CheckVfsAccessAllowed()
    self.CheckClientApproval(args.client_id, context=context)

    return self.delegate.GetFileBlob(args, context=context)

  def GetFileVersionTimes(self, args, context=None):
    self.CheckVfsAccessAllowed()
    self.CheckClientApproval(args.client_id, context=context)

    return self.delegate.GetFileVersionTimes(args, context=context)

  def GetFileDownloadCommand(self, args, context=None):
    self.CheckVfsAccessAllowed()
    self.CheckClientApproval(args.client_id, context=context)

    return self.delegate.GetFileDownloadCommand(args, context=context)

  def CreateVfsRefreshOperation(self, args, context=None):
    self.CheckVfsAccessAllowed()
    self.CheckClientApproval(args.client_id, context=context)

    return self.delegate.CreateVfsRefreshOperation(args, context=context)

  def GetVfsRefreshOperationState(self, args, context=None):
    self.CheckVfsAccessAllowed()

    # No ACL checks are required at this stage, since the user can only check
    # operations started by him- or herself.
    return self.delegate.GetVfsRefreshOperationState(args, context=context)

  def GetVfsTimeline(self, args, context=None):
    self.CheckVfsAccessAllowed()
    self.CheckClientApproval(args.client_id, context=context)

    return self.delegate.GetVfsTimeline(args, context=context)

  def GetVfsTimelineAsCsv(self, args, context=None):
    self.CheckVfsAccessAllowed()
    self.CheckClientApproval(args.client_id, context=context)

    return self.delegate.GetVfsTimelineAsCsv(args, context=context)

  # Clients flows methods.
  # =====================
  #
  def ListFlows(self, args, context=None):
    self.CheckFlowsAllowed()
    self.CheckClientApproval(args.client_id, context=context)

    return self.delegate.ListFlows(args, context=context)

  def GetFlow(self, args, context=None):
    self.CheckFlowsAllowed()
    self.CheckClientApproval(args.client_id, context=context)

    return self.delegate.GetFlow(args, context=context)

  def CreateFlow(self, args, context=None):
    self.CheckFlowsAllowed()
    self.CheckClientApproval(args.client_id, context=context)
    self.CheckIfCanStartClientFlow(
        args.flow.name or args.flow.runner_args.flow_name, context=context)

    return self.delegate.CreateFlow(args, context=context)

  def CancelFlow(self, args, context=None):
    self.CheckFlowsAllowed()
    self.CheckClientApproval(args.client_id, context=context)

    return self.delegate.CancelFlow(args, context=context)

  def ListFlowRequests(self, args, context=None):
    self.CheckFlowsAllowed()
    self.CheckClientApproval(args.client_id, context=context)

    return self.delegate.ListFlowRequests(args, context=context)

  def ListFlowResults(self, args, context=None):
    self.CheckFlowsAllowed()
    self.CheckClientApproval(args.client_id, context=context)

    return self.delegate.ListFlowResults(args, context=context)

  def GetFlowResultsExportCommand(self, args, context=None):
    self.CheckFlowsAllowed()
    self.CheckClientApproval(args.client_id, context=context)

    return self.delegate.GetFlowResultsExportCommand(args, context=context)

  def GetFlowFilesArchive(self, args, context=None):
    self.CheckFlowsAllowed()
    self.CheckClientApproval(args.client_id, context=context)

    return self.delegate.GetFlowFilesArchive(args, context=context)

  def ListFlowOutputPlugins(self, args, context=None):
    self.CheckFlowsAllowed()
    self.CheckClientApproval(args.client_id, context=context)

    return self.delegate.ListFlowOutputPlugins(args, context=context)

  def ListFlowOutputPluginLogs(self, args, context=None):
    self.CheckFlowsAllowed()
    self.CheckClientApproval(args.client_id, context=context)

    return self.delegate.ListFlowOutputPluginLogs(args, context=context)

  def ListFlowOutputPluginErrors(self, args, context=None):
    self.CheckFlowsAllowed()
    self.CheckClientApproval(args.client_id, context=context)

    return self.delegate.ListFlowOutputPluginErrors(args, context=context)

  def ListFlowLogs(self, args, context=None):
    self.CheckFlowsAllowed()
    self.CheckClientApproval(args.client_id, context=context)

    return self.delegate.ListFlowLogs(args, context=context)

  # Approvals methods.
  # =================
  #
  def CreateClientApproval(self, args, context=None):
    self.CheckClientLabels(args.client_id)

    return self.delegate.CreateClientApproval(args, context=context)

  def GetClientApproval(self, args, context=None):
    self.CheckClientLabels(args.client_id)

    return self.delegate.GetClientApproval(args, context=context)

  def ListClientApprovals(self, args, context=None):
    # Everybody can list their own user client approvals.

    return self.delegate.ListClientApprovals(args, context=context)

  # User settings methods.
  # =====================
  #
  def GetPendingUserNotificationsCount(self, args, context=None):
    # Everybody can get their own pending notifications count.

    return self.delegate.GetPendingUserNotificationsCount(args, context=context)

  def ListPendingUserNotifications(self, args, context=None):
    # Everybody can get their own pending notifications.

    return self.delegate.ListPendingUserNotifications(args, context=context)

  def DeletePendingUserNotification(self, args, context=None):
    # Everybody can delete their own pending notifications.

    return self.delegate.DeletePendingUserNotification(args, context=context)

  def ListAndResetUserNotifications(self, args, context=None):
    # Everybody can get and reset their own user notifications.

    return self.delegate.ListAndResetUserNotifications(args, context=context)

  def GetGrrUser(self, args, context=None):
    # Everybody can get their own user object.

    interface_traits = api_user.ApiGrrUserInterfaceTraits(
        search_clients_action_enabled=True)
    return api_user.ApiGetOwnGrrUserHandler(interface_traits=interface_traits)

  def UpdateGrrUser(self, args, context=None):
    # Everybody can update their own user object.

    return self.delegate.UpdateGrrUser(args, context=context)

  # Config methods.
  # ==============
  #
  def GetConfig(self, args, context=None):
    # Everybody can read the whole config.

    return self.delegate.GetConfig(args, context=context)

  def GetConfigOption(self, args, context=None):
    # Everybody can read selected config options.

    return self.delegate.GetConfigOption(args, context=context)

  def GetUiConfig(self, args, context=None):
    # Everybody can read the ui config.
    return self.delegate.GetUiConfig(args, context=context)

  # Reflection methods.
  # ==================
  #
  def ListKbFields(self, args, context=None):
    # Everybody can list knowledge base fields.

    return self.delegate.ListKbFields(args, context=context)

  def ListFlowDescriptors(self, args, context=None):
    # Everybody can list flow descritors.

    return self.delegate.ListFlowDescriptors(args, context=context)

  def GetRDFValueDescriptor(self, args, context=None):
    # Everybody can get rdfvalue descriptors.

    return self.delegate.GetRDFValueDescriptor(args, context=context)

  def ListRDFValuesDescriptors(self, args, context=None):
    # Everybody can list rdfvalue descriptors.

    return self.delegate.ListRDFValuesDescriptors(args, context=context)

  def ListOutputPluginDescriptors(self, args, context=None):
    # Everybody can list output plugin descriptors.

    return self.delegate.ListOutputPluginDescriptors(args, context=context)

  def ListKnownEncodings(self, args, context=None):
    # Everybody can list file encodings.

    return self.delegate.ListKnownEncodings(args, context=context)

  def ListApiMethods(self, args, context=None):
    # Everybody can list available API methods.

<<<<<<< HEAD
    return self.delegate.ListApiMethods(args, context=context)
=======
    return self.delegate.ListApiMethods(args, context=context)

  def GetOpenApiDescription(
      self,
      args: None,
      context: Optional[api_call_context.ApiCallContext] = None,
  ) -> api_metadata.ApiGetOpenApiDescriptionHandler:
    """Returns a description of the API following the OpenAPI specification."""
    # Everybody can get the OpenAPI description.
    return self.delegate.GetOpenApiDescription(args, context=context)
>>>>>>> fe256306
<|MERGE_RESOLUTION|>--- conflicted
+++ resolved
@@ -359,9 +359,6 @@
   def ListApiMethods(self, args, context=None):
     # Everybody can list available API methods.
 
-<<<<<<< HEAD
-    return self.delegate.ListApiMethods(args, context=context)
-=======
     return self.delegate.ListApiMethods(args, context=context)
 
   def GetOpenApiDescription(
@@ -371,5 +368,4 @@
   ) -> api_metadata.ApiGetOpenApiDescriptionHandler:
     """Returns a description of the API following the OpenAPI specification."""
     # Everybody can get the OpenAPI description.
-    return self.delegate.GetOpenApiDescription(args, context=context)
->>>>>>> fe256306
+    return self.delegate.GetOpenApiDescription(args, context=context)