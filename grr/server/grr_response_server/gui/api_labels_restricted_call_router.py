#!/usr/bin/env python
# Lint as: python3
"""Router giving access only to clients with certain labels."""
from __future__ import absolute_import
from __future__ import division
from __future__ import unicode_literals

from typing import Optional

from grr_response_core.lib.rdfvalues import structs as rdf_structs

from grr_response_proto import api_call_router_pb2
from grr_response_server import access_control

from grr_response_server import data_store

from grr_response_server.gui import api_call_router
from grr_response_server.gui import api_call_router_with_approval_checks
from grr_response_server.gui import api_call_router_without_checks

from grr_response_server.gui.api_plugins import client as api_client
from grr_response_server.gui.api_plugins import user as api_user
from grr_response_server.gui.api_plugins import metadata as api_metadata


def CheckClientLabels(client_id, allow_labels=None, allow_labels_owners=None):
  """Checks a given client against labels/owners allowlists."""
  allow_labels = allow_labels or []
  allow_labels_owners = allow_labels_owners or []

  labels = data_store.REL_DB.ReadClientLabels(str(client_id))

  for label in labels:
    if (label.name in allow_labels and label.owner in allow_labels_owners):
      return

  raise access_control.UnauthorizedAccess(
      "Client %s doesn't have necessary labels." % client_id)


class ApiLabelsRestrictedCallRouterParams(rdf_structs.RDFProtoStruct):
  protobuf = api_call_router_pb2.ApiLabelsRestrictedCallRouterParams


class ApiLabelsRestrictedCallRouter(api_call_router.ApiCallRouterStub):
  """Router that restricts access only to clients with certain labels."""

  params_type = ApiLabelsRestrictedCallRouterParams

  def __init__(self, params=None, access_checker=None, delegate=None):
    super().__init__(params=params)

    self.params = params = params or self.__class__.params_type()

    self.allow_labels = set(params.allow_labels)
    # "GRR" is a system label. Labels returned by the client during the
    # interrogate have owner="GRR".
    self.allow_labels_owners = set(params.allow_labels_owners or ["GRR"])

    if not access_checker:
      access_checker = api_call_router_with_approval_checks.AccessChecker()
    self.access_checker = access_checker

    if not delegate:
      delegate = api_call_router_without_checks.ApiCallRouterWithoutChecks()
    self.delegate = delegate

  def CheckClientLabels(self, client_id):
    CheckClientLabels(
        client_id,
        allow_labels=self.allow_labels,
        allow_labels_owners=self.allow_labels_owners)

  def CheckVfsAccessAllowed(self):
    if not self.params.allow_vfs_access:
      raise access_control.UnauthorizedAccess(
          "User is not allowed to access virtual file system.")

  def CheckFlowsAllowed(self):
    if not self.params.allow_flows_access:
      raise access_control.UnauthorizedAccess(
          "User is not allowed to work with flows.")

  def CheckIfCanStartClientFlow(self, flow_name, context=None):
    self.access_checker.CheckIfCanStartClientFlow(context.username, flow_name)

  def CheckClientApproval(self, client_id, context=None):
    self.CheckClientLabels(client_id)
    self.access_checker.CheckClientAccess(context, client_id)

  # Clients methods.
  # ===============
  #
  def SearchClients(self, args, context=None):
    return api_client.ApiLabelsRestrictedSearchClientsHandler(
        allow_labels=self.allow_labels,
        allow_labels_owners=self.allow_labels_owners)

  def GetClient(self, args, context=None):
    self.CheckClientLabels(args.client_id)

    return self.delegate.GetClient(args, context=context)

  def GetClientVersions(self, args, context=None):
    self.CheckClientLabels(args.client_id)

    return self.delegate.GetClientVersions(args, context=context)

  def GetClientVersionTimes(self, args, context=None):
    self.CheckClientLabels(args.client_id)

    return self.delegate.GetClientVersionTimes(args, context=context)

  # Virtual file system methods.
  # ============================
  #
  def ListFiles(self, args, context=None):
    self.CheckVfsAccessAllowed()
    self.CheckClientApproval(args.client_id, context=context)

    return self.delegate.ListFiles(args, context=context)

  def GetFileDetails(self, args, context=None):
    self.CheckVfsAccessAllowed()
    self.CheckClientApproval(args.client_id, context=context)

    return self.delegate.GetFileDetails(args, context=context)

  def GetFileText(self, args, context=None):
    self.CheckVfsAccessAllowed()
    self.CheckClientApproval(args.client_id, context=context)

    return self.delegate.GetFileText(args, context=context)

  def GetFileBlob(self, args, context=None):
    self.CheckVfsAccessAllowed()
    self.CheckClientApproval(args.client_id, context=context)

    return self.delegate.GetFileBlob(args, context=context)

  def GetFileVersionTimes(self, args, context=None):
    self.CheckVfsAccessAllowed()
    self.CheckClientApproval(args.client_id, context=context)

    return self.delegate.GetFileVersionTimes(args, context=context)

  def GetFileDownloadCommand(self, args, context=None):
    self.CheckVfsAccessAllowed()
    self.CheckClientApproval(args.client_id, context=context)

    return self.delegate.GetFileDownloadCommand(args, context=context)

  def CreateVfsRefreshOperation(self, args, context=None):
    self.CheckVfsAccessAllowed()
    self.CheckClientApproval(args.client_id, context=context)

    return self.delegate.CreateVfsRefreshOperation(args, context=context)

  def GetVfsRefreshOperationState(self, args, context=None):
    self.CheckVfsAccessAllowed()

    # No ACL checks are required at this stage, since the user can only check
    # operations started by him- or herself.
    return self.delegate.GetVfsRefreshOperationState(args, context=context)

  def GetVfsTimeline(self, args, context=None):
    self.CheckVfsAccessAllowed()
    self.CheckClientApproval(args.client_id, context=context)

    return self.delegate.GetVfsTimeline(args, context=context)

  def GetVfsTimelineAsCsv(self, args, context=None):
    self.CheckVfsAccessAllowed()
    self.CheckClientApproval(args.client_id, context=context)

    return self.delegate.GetVfsTimelineAsCsv(args, context=context)

  # Clients flows methods.
  # =====================
  #
  def ListFlows(self, args, context=None):
    self.CheckFlowsAllowed()
    self.CheckClientApproval(args.client_id, context=context)

    return self.delegate.ListFlows(args, context=context)

  def GetFlow(self, args, context=None):
    self.CheckFlowsAllowed()
    self.CheckClientApproval(args.client_id, context=context)

    return self.delegate.GetFlow(args, context=context)

  def CreateFlow(self, args, context=None):
    self.CheckFlowsAllowed()
    self.CheckClientApproval(args.client_id, context=context)
    self.CheckIfCanStartClientFlow(
        args.flow.name or args.flow.runner_args.flow_name, context=context)

    return self.delegate.CreateFlow(args, context=context)

  def CancelFlow(self, args, context=None):
    self.CheckFlowsAllowed()
    self.CheckClientApproval(args.client_id, context=context)

    return self.delegate.CancelFlow(args, context=context)

  def ListFlowRequests(self, args, context=None):
    self.CheckFlowsAllowed()
    self.CheckClientApproval(args.client_id, context=context)

    return self.delegate.ListFlowRequests(args, context=context)

  def ListFlowResults(self, args, context=None):
    self.CheckFlowsAllowed()
    self.CheckClientApproval(args.client_id, context=context)

    return self.delegate.ListFlowResults(args, context=context)

  def GetFlowResultsExportCommand(self, args, context=None):
    self.CheckFlowsAllowed()
    self.CheckClientApproval(args.client_id, context=context)

    return self.delegate.GetFlowResultsExportCommand(args, context=context)

  def GetFlowFilesArchive(self, args, context=None):
    self.CheckFlowsAllowed()
    self.CheckClientApproval(args.client_id, context=context)

    return self.delegate.GetFlowFilesArchive(args, context=context)

  def ListFlowOutputPlugins(self, args, context=None):
    self.CheckFlowsAllowed()
    self.CheckClientApproval(args.client_id, context=context)

    return self.delegate.ListFlowOutputPlugins(args, context=context)

  def ListFlowOutputPluginLogs(self, args, context=None):
    self.CheckFlowsAllowed()
    self.CheckClientApproval(args.client_id, context=context)

    return self.delegate.ListFlowOutputPluginLogs(args, context=context)

  def ListFlowOutputPluginErrors(self, args, context=None):
    self.CheckFlowsAllowed()
    self.CheckClientApproval(args.client_id, context=context)

    return self.delegate.ListFlowOutputPluginErrors(args, context=context)

  def ListFlowLogs(self, args, context=None):
    self.CheckFlowsAllowed()
    self.CheckClientApproval(args.client_id, context=context)

    return self.delegate.ListFlowLogs(args, context=context)

  # Approvals methods.
  # =================
  #
  def CreateClientApproval(self, args, context=None):
    self.CheckClientLabels(args.client_id)

    return self.delegate.CreateClientApproval(args, context=context)

  def GetClientApproval(self, args, context=None):
    self.CheckClientLabels(args.client_id)

    return self.delegate.GetClientApproval(args, context=context)

  def ListClientApprovals(self, args, context=None):
    # Everybody can list their own user client approvals.

    return self.delegate.ListClientApprovals(args, context=context)

  # User settings methods.
  # =====================
  #
  def GetPendingUserNotificationsCount(self, args, context=None):
    # Everybody can get their own pending notifications count.

    return self.delegate.GetPendingUserNotificationsCount(args, context=context)

  def ListPendingUserNotifications(self, args, context=None):
    # Everybody can get their own pending notifications.

    return self.delegate.ListPendingUserNotifications(args, context=context)

  def DeletePendingUserNotification(self, args, context=None):
    # Everybody can delete their own pending notifications.

    return self.delegate.DeletePendingUserNotification(args, context=context)

  def ListAndResetUserNotifications(self, args, context=None):
    # Everybody can get and reset their own user notifications.

    return self.delegate.ListAndResetUserNotifications(args, context=context)

  def GetGrrUser(self, args, context=None):
    # Everybody can get their own user object.

    interface_traits = api_user.ApiGrrUserInterfaceTraits(
        search_clients_action_enabled=True)
    return api_user.ApiGetOwnGrrUserHandler(interface_traits=interface_traits)

  def UpdateGrrUser(self, args, context=None):
    # Everybody can update their own user object.

    return self.delegate.UpdateGrrUser(args, context=context)

  # Config methods.
  # ==============
  #
  def GetConfig(self, args, context=None):
    # Everybody can read the whole config.

    return self.delegate.GetConfig(args, context=context)

  def GetConfigOption(self, args, context=None):
    # Everybody can read selected config options.

    return self.delegate.GetConfigOption(args, context=context)

  def GetUiConfig(self, args, context=None):
    # Everybody can read the ui config.
    return self.delegate.GetUiConfig(args, context=context)

  # Reflection methods.
  # ==================
  #
  def ListKbFields(self, args, context=None):
    # Everybody can list knowledge base fields.

    return self.delegate.ListKbFields(args, context=context)

  def ListFlowDescriptors(self, args, context=None):
    # Everybody can list flow descritors.

    return self.delegate.ListFlowDescriptors(args, context=context)

  def GetRDFValueDescriptor(self, args, context=None):
    # Everybody can get rdfvalue descriptors.

    return self.delegate.GetRDFValueDescriptor(args, context=context)

  def ListRDFValuesDescriptors(self, args, context=None):
    # Everybody can list rdfvalue descriptors.

    return self.delegate.ListRDFValuesDescriptors(args, context=context)

  def ListOutputPluginDescriptors(self, args, context=None):
    # Everybody can list output plugin descriptors.

    return self.delegate.ListOutputPluginDescriptors(args, context=context)

  def ListKnownEncodings(self, args, context=None):
    # Everybody can list file encodings.

    return self.delegate.ListKnownEncodings(args, context=context)

  def ListApiMethods(self, args, context=None):
    # Everybody can list available API methods.

<<<<<<< HEAD
    return self.delegate.ListApiMethods(args, token=token)

  def GetOpenApiDescription(
      self,
      args: None,
      token: Optional[access_control.ACLToken] = None,
  ) -> api_metadata.ApiGetOpenApiDescriptionHandler:
    """Returns a description of the API following the OpenAPI specification.

    Everybody can get the OpenAPI description.
    """

    return self.delegate.GetOpenApiDescription(args, token=token)
=======
    return self.delegate.ListApiMethods(args, context=context)
>>>>>>> 9a96b96b
<|MERGE_RESOLUTION|>--- conflicted
+++ resolved
@@ -358,8 +358,7 @@
   def ListApiMethods(self, args, context=None):
     # Everybody can list available API methods.
 
-<<<<<<< HEAD
-    return self.delegate.ListApiMethods(args, token=token)
+    return self.delegate.ListApiMethods(args, context=context)
 
   def GetOpenApiDescription(
       self,
@@ -371,7 +370,4 @@
     Everybody can get the OpenAPI description.
     """
 
-    return self.delegate.GetOpenApiDescription(args, token=token)
-=======
-    return self.delegate.ListApiMethods(args, context=context)
->>>>>>> 9a96b96b
+    return self.delegate.GetOpenApiDescription(args, token=token)