--- conflicted
+++ resolved
@@ -171,11 +171,8 @@
         "python-crontab==2.0.1",
         "python-debian==0.1.31",
         "Werkzeug==0.11.3",
-<<<<<<< HEAD
         "wsgiref==0.1.2",
         "jwt==1.7.1",
-=======
->>>>>>> 76dfefd0
     ],
     extras_require={
         # This is an optional component. Install to get MySQL data
