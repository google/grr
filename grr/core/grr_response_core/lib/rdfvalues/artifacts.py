#!/usr/bin/env python
# Lint as: python3
"""rdf value representation for artifact collector parameters."""
from __future__ import absolute_import
from __future__ import division
from __future__ import unicode_literals

import collections
from typing import Type


from grr_response_core.lib import parsers
from grr_response_core.lib import rdfvalue
from grr_response_core.lib.rdfvalues import client as rdf_client
from grr_response_core.lib.rdfvalues import protodict as rdf_protodict
from grr_response_core.lib.rdfvalues import structs as rdf_structs
from grr_response_core.lib.util import compatibility
from grr_response_core.lib.util.compat import json
from grr_response_core.lib.util.compat import yaml
from grr_response_proto import artifact_pb2
from grr_response_proto import flows_pb2


class ConditionError(Exception):
  """An invalid artifact condition was specified."""


class ArtifactDefinitionError(Exception):
  """An exception class thrown upon encountering malformed artifact.

  Args:
    target: A string representing object for which the error was encountered.
    details: A string with more details about the problem.
    cause: An optional exception that triggered the exception.
  """

  def __init__(self, target, details, cause=None):
    message = "%s: %s" % (target, details)
    if cause:
      message += ": %s" % cause

    super().__init__(message)


class ArtifactSyntaxError(ArtifactDefinitionError):
  """An exception class representing syntax errors in artifact definition.

  Args:
    artifact: An artifact object for which the error was encountered.
    details: A string with more details about syntax problems.
    cause: An optional exception that triggered the syntax error.
  """

  def __init__(self, artifact, details, cause=None):
    super().__init__(artifact.name, details, cause)


class ArtifactDependencyError(ArtifactDefinitionError):
  """An exception class representing dependency errors in artifact definition.

  Args:
    artifact: An artifact object for which the error was encountered.
    details: A string with more details about dependency problems.
    cause: An optional exception that triggered the dependency error.
  """

  def __init__(self, artifact, details, cause=None):
    super().__init__(artifact.name, details, cause)


class ArtifactSourceSyntaxError(ArtifactDefinitionError):
  """An exception class representing syntax errors in artifact sources.

  Args:
    source: An artifact source object for which the error was encountered.
    details: A string with more details about syntax problems.
  """

  def __init__(self, source, details):
    super().__init__(source.type, details)


class ArtifactNotRegisteredError(Exception):
  """Artifact is not present in the registry."""


class ArtifactSource(rdf_structs.RDFProtoStruct):
  """An ArtifactSource."""
  protobuf = artifact_pb2.ArtifactSource
  rdf_deps = [
      rdf_protodict.Dict,
  ]

  OUTPUT_UNDEFINED = "Undefined"

  TYPE_MAP = {
      artifact_pb2.ArtifactSource.GRR_CLIENT_ACTION: {
          "required_attributes": ["client_action"],
          "output_type": OUTPUT_UNDEFINED
      },
      artifact_pb2.ArtifactSource.FILE: {
          "required_attributes": ["paths"],
          "output_type": "StatEntry"
      },
      artifact_pb2.ArtifactSource.GREP: {
          "required_attributes": ["paths", "content_regex_list"],
          "output_type": "BufferReference"
      },
      artifact_pb2.ArtifactSource.DIRECTORY: {
          "required_attributes": ["paths"],
          "output_type": "StatEntry"
      },
      artifact_pb2.ArtifactSource.LIST_FILES: {
          "required_attributes": ["paths"],
          "output_type": "StatEntry"
      },
      artifact_pb2.ArtifactSource.PATH: {
          "required_attributes": ["paths"],
          "output_type": "StatEntry"
      },
      artifact_pb2.ArtifactSource.REGISTRY_KEY: {
          "required_attributes": ["keys"],
          "output_type": "StatEntry"
      },
      artifact_pb2.ArtifactSource.REGISTRY_VALUE: {
          "required_attributes": ["key_value_pairs"],
          "output_type": "RDFString"
      },
      artifact_pb2.ArtifactSource.WMI: {
          "required_attributes": ["query"],
          "output_type": "Dict"
      },
      artifact_pb2.ArtifactSource.COMMAND: {
          "required_attributes": ["cmd", "args"],
          "output_type": "ExecuteResponse"
      },
      # Running Rekall plugins is deprecated, we keep the type alive so we are
      # not surprised if an old artifact is encountered.
      # TODO(amoser): Remove this.
      artifact_pb2.ArtifactSource.REKALL_PLUGIN: {
          "required_attributes": ["plugin"],
          "output_type": "RekallResponse"
      },
      # ARTIFACT is the legacy name for ARTIFACT_GROUP
      # per: https://github.com/ForensicArtifacts/artifacts/pull/143
      # TODO(user): remove legacy support after migration.
      artifact_pb2.ArtifactSource.ARTIFACT: {
          "required_attributes": ["names"],
          "output_type": OUTPUT_UNDEFINED
      },
      artifact_pb2.ArtifactSource.ARTIFACT_FILES: {
          "required_attributes": ["artifact_list"],
          "output_type": "StatEntry"
      },
      artifact_pb2.ArtifactSource.ARTIFACT_GROUP: {
          "required_attributes": ["names"],
          "output_type": OUTPUT_UNDEFINED
      }
  }

  def __init__(self, initializer=None, **kwarg):
    # Support initializing from a mapping
    if isinstance(initializer, dict):
      super().__init__(**initializer)
    else:
      super().__init__(initializer=initializer, **kwarg)

  def Validate(self):
    """Check the source is well constructed."""
    self._ValidateReturnedTypes()
    self._ValidatePaths()
    self._ValidateType()
    self._ValidateRequiredAttributes()
    self._ValidateCommandArgs()

  def _ValidateCommandArgs(self):
    if self.type != ArtifactSource.SourceType.COMMAND:
      return

    # Specifying command execution artifacts with multiple arguments as a single
    # string is a common mistake. For example, an artifact with `ls` as a
    # command and `["-l -a"]` as arguments will not work. Instead, arguments
    # need to be split into multiple elements like `["-l", "-a"]`.
    args = self.attributes.GetItem("args")
    if len(args) == 1 and " " in args[0]:
      detail = "single argument '%s' containing a space" % args[0]
      raise ArtifactSourceSyntaxError(self, detail)

  def _ValidateReturnedTypes(self):
    for rdf_type in self.returned_types:
      # TODO(hanuszczak): Why do we have to do it like this? Is a simple call
      # with `isinstance` not enough? Why do we have to use that weird metaclass
      # machinery here?
      if rdf_type not in rdfvalue.RDFValue.classes:
        detail = "invalid return type '%s'" % rdf_type
        raise ArtifactSourceSyntaxError(self, detail)

  def _ValidatePaths(self):
    # Catch common mistake of path vs paths.
    paths = self.attributes.GetItem("paths")
    if paths and not isinstance(paths, list):
      raise ArtifactSourceSyntaxError(self, "`paths` is not a list")

    # TODO(hanuszczak): It looks like no collector is using `path` attribute.
    # Is this really necessary?
    path = self.attributes.GetItem("path")
    if path and not isinstance(path, str):
      raise ArtifactSourceSyntaxError(self, "`path` is not a string")

  def _ValidateType(self):
    # TODO(hanuszczak): Since `type` is an enum, is this validation really
    # necessary?
    if self.type not in self.TYPE_MAP:
      raise ArtifactSourceSyntaxError(self, "invalid type '%s'" % self.type)

  def _ValidateRequiredAttributes(self):
    required = set(self.TYPE_MAP[self.type].get("required_attributes", []))
    provided = set(self.attributes.keys())
    missing = required.difference(provided)

    if missing:
      quoted = ("'%s'" % attribute for attribute in missing)
      detail = "missing required attributes: %s" % ", ".join(quoted)
      raise ArtifactSourceSyntaxError(self, detail)


class ArtifactName(rdfvalue.RDFString):
  pass


class Artifact(rdf_structs.RDFProtoStruct):
  """An RDFValue representation of an artifact."""
  protobuf = artifact_pb2.Artifact
  rdf_deps = [
      ArtifactName,
      ArtifactSource,
  ]

  required_repeated_fields = [
      # List of object filter rules that define whether Artifact collection
      # should run. These operate as an AND operator, all conditions
      # must pass for it to run. OR operators should be implemented as their own
      # conditions.
      "conditions",
      # A list of labels that help users find artifacts. Must be in the list
      # ARTIFACT_LABELS.
      "labels",
      # Which OS are supported by the Artifact e.g. Linux, Windows, Darwin
      # Note that this can be implemented by conditions as well, but this
      # provides a more obvious interface for users for common cases.
      "supported_os",
      # URLs that link to information describing what this artifact collects.
      "urls",
      # List of strings that describe knowledge_base entries that this artifact
      # can supply.
      "provides"
  ]

  # These labels represent the full set of labels that an Artifact can have.
  # This set is tested on creation to ensure our list of labels doesn't get out
  # of hand.
  # Labels are used to logicaly group Artifacts for ease of use.

  ARTIFACT_LABELS = {
      "Antivirus": "Antivirus related artifacts, e.g. quarantine files.",
      "Authentication": "Authentication artifacts.",
      "Browser": "Web Browser artifacts.",
      "Cloud": "Cloud applications artifacts.",
      "Cloud Storage": "Cloud Storage artifacts.",
      "Configuration Files": "Configuration files artifacts.",
      "Docker": "Docker artifacts.",
      "Execution": "Contain execution events.",
      "ExternalAccount": ("Information about any users\' account, e.g."
                          " username, account ID, etc."),
      "External Media": "Contain external media data / events e.g. USB drives.",
      "Hadoop": "Hadoop artifacts.",
      "History Files": "History files artifacts e.g. .bash_history.",
      "IM": "Instant Messaging / Chat applications artifacts.",
      "iOS": "Artifacts related to iOS devices connected to the system.",
      "KnowledgeBase": "Artifacts used in knowledgebase generation.",
      "Logs": "Contain log files.",
      "Mail": "Mail client applications artifacts.",
      "Memory": "Artifacts retrieved from Memory.",
      "Network": "Describe networking state.",
      "Processes": "Describe running processes.",
      "Software": "Installed software.",
      "System": "Core system artifacts.",
      "Users": "Information about users.",
      "Rekall": "Artifacts using the Rekall memory forensics framework.",
  }

  SUPPORTED_OS_LIST = ["Windows", "Linux", "Darwin"]

  def ToJson(self):
    artifact_dict = self.ToPrimitiveDict()
    return json.Dump(artifact_dict)

  def ToDict(self):
    return self.ToPrimitiveDict()

  def ToPrimitiveDict(self):
    """Handle dict generation specifically for Artifacts."""
    artifact_dict = super(Artifact, self).ToPrimitiveDict()

    # ArtifactName is not JSON-serializable, so convert name to string.
    artifact_dict["name"] = str(self.name)

    # Convert proto enum to simple strings so they get rendered in the GUI
    # properly
    for source in artifact_dict["sources"]:
      if "type" in source:
        source["type"] = str(source["type"])
      if "key_value_pairs" in source["attributes"]:
        outarray = []
        for indict in source["attributes"]["key_value_pairs"]:
          outarray.append(dict(indict))
        source["attributes"]["key_value_pairs"] = outarray

    # Repeated fields that have not been set should return as empty lists.
    for field in self.required_repeated_fields:
      if field not in artifact_dict:
        artifact_dict[field] = []
    return artifact_dict

  def ToYaml(self):
    artifact_dict = self.ToPrimitiveDict()

    # Remove redundant empty defaults.

    def ReduceDict(in_dict):
      return dict((k, v) for (k, v) in in_dict.items() if v)

    artifact_dict = ReduceDict(artifact_dict)
    sources_dict = artifact_dict.get("sources")
    if sources_dict:
      artifact_dict["sources"] = [ReduceDict(c) for c in sources_dict]

    # Do some clunky stuff to put the name and doc first in the YAML.
    # Unfortunately PYYaml makes doing this difficult in other ways.
    ordered_artifact_dict = collections.OrderedDict()
    ordered_artifact_dict["name"] = artifact_dict.pop("name")
    ordered_artifact_dict["doc"] = artifact_dict.pop("doc")
    ordered_artifact_dict.update(artifact_dict)

    return yaml.Dump(ordered_artifact_dict)


class ArtifactProcessorDescriptor(rdf_structs.RDFProtoStruct):
  """Describes artifact processor."""

  protobuf = artifact_pb2.ArtifactProcessorDescriptor

  @classmethod
  def FromParser(cls, parser_cls: Type[parsers.Parser]
                ) -> "ArtifactProcessorDescriptor":
    """Creates a descriptor corresponding to the given parser.

    Args:
      parser_cls: A parser class for which the descriptor is to be created.

    Returns:
      A parser descriptor corresponding to the given parser.
    """
    # TODO(hanuszczak): Relying on a class docstring to get a description seems
    # like a lazy hack. Lets not do that.
    if parser_cls.__doc__:
      description = parser_cls.__doc__.split("\n")[0]
    else:
      description = ""

    return cls(
        name=parser_cls.__name__,
        description=description,
        output_types=map(compatibility.GetName, parser_cls.output_types))


class ArtifactDescriptor(rdf_structs.RDFProtoStruct):
  """Includes artifact, its JSON source, processors and additional info."""

  protobuf = artifact_pb2.ArtifactDescriptor
  rdf_deps = [
      Artifact,
      ArtifactProcessorDescriptor,
  ]


class ExpandedSource(rdf_structs.RDFProtoStruct):
  """An RDFValue representing a source and everything it depends on."""
  protobuf = artifact_pb2.ExpandedSource
  rdf_deps = [ArtifactSource, rdfvalue.ByteSize, "ExpandedSource"]


class ExpandedArtifact(rdf_structs.RDFProtoStruct):
  """An RDFValue representing an artifact with its extended sources."""
  protobuf = artifact_pb2.ExpandedArtifact
  rdf_deps = [
      ExpandedSource,
      ArtifactName,
  ]


class ArtifactCollectorFlowArgs(rdf_structs.RDFProtoStruct):
  """Arguments for the artifact collector flow."""

  protobuf = flows_pb2.ArtifactCollectorFlowArgs
  rdf_deps = [
      ArtifactName,
      rdfvalue.ByteSize,
      rdf_client.KnowledgeBase,
  ]

<<<<<<< HEAD
  @property
  def path_type(self):
    if self.use_tsk or self.use_raw_filesystem_access:
      return rdf_paths.PathSpec.PathType.TSK
    else:
      return rdf_paths.PathSpec.PathType.OS

=======
>>>>>>> fe256306
  def Validate(self):
    if not self.artifact_list:
      raise ValueError("No artifacts to collect.")


class ClientArtifactCollectorArgs(rdf_structs.RDFProtoStruct):
  """An RDFValue representation of an artifact bundle."""
  protobuf = artifact_pb2.ClientArtifactCollectorArgs
  rdf_deps = [
      ExpandedArtifact,
      rdf_client.KnowledgeBase,
      rdfvalue.ByteSize,
  ]


class ClientActionResult(rdf_structs.RDFProtoStruct):
  """An RDFValue representing one type of response for a client action."""
  protobuf = artifact_pb2.ClientActionResult

  def GetValueClass(self):
    try:
      return rdfvalue.RDFValue.GetPlugin(self.type)
    except KeyError:
      raise ValueError("No class found for type %s." % self.type)


class CollectedArtifact(rdf_structs.RDFProtoStruct):
  """An RDFValue representation of a single collected artifact."""
  protobuf = artifact_pb2.CollectedArtifact
  rdf_deps = [
      ArtifactName,
      ClientActionResult,
  ]


class ClientArtifactCollectorResult(rdf_structs.RDFProtoStruct):
  """An RDFValue representation of the result of the collection results."""
  protobuf = artifact_pb2.ClientArtifactCollectorResult
  rdf_deps = [
      CollectedArtifact,
      rdf_client.KnowledgeBase,
  ]<|MERGE_RESOLUTION|>--- conflicted
+++ resolved
@@ -409,16 +409,6 @@
       rdf_client.KnowledgeBase,
   ]
 
-<<<<<<< HEAD
-  @property
-  def path_type(self):
-    if self.use_tsk or self.use_raw_filesystem_access:
-      return rdf_paths.PathSpec.PathType.TSK
-    else:
-      return rdf_paths.PathSpec.PathType.OS
-
-=======
->>>>>>> fe256306
   def Validate(self):
     if not self.artifact_list:
       raise ValueError("No artifacts to collect.")
