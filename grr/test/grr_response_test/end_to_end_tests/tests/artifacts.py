--- conflicted
+++ resolved
@@ -57,11 +57,7 @@
   """Tests that the deprecated, hidden field use_tsk works via the API."""
 
   platforms = [
-<<<<<<< HEAD
-      test_base.EndToEndTest.Platform.LINUX,
-=======
-      test_base.EndToEndTest.Platform.WINDOWS,
->>>>>>> fe256306
+      test_base.EndToEndTest.Platform.WINDOWS,
   ]
 
   def runTest(self):
@@ -69,16 +65,12 @@
     # This is deprecated and has label: HIDDEN set.
     # Test that the field works via the API.
     args.use_tsk = True
-<<<<<<< HEAD
-    args.artifact_list.append("UserHomeDirs")
-=======
     args.artifact_list.append("WindowsEventLogApplication")
     args.artifact_list.append("WindowsEventLogSecurity")
     args.artifact_list.append("WindowsEventLogSystem")
     args.artifact_list.append("WindowsXMLEventLogApplication")
     args.artifact_list.append("WindowsXMLEventLogSecurity")
     args.artifact_list.append("WindowsXMLEventLogSystem")
->>>>>>> fe256306
     f = self.RunFlowAndWait("ArtifactCollectorFlow", args=args)
 
     results = list(f.ListResults())
@@ -87,8 +79,6 @@
         (rdf_paths.PathSpec.PathType.TSK, rdf_paths.PathSpec.PathType.NTFS))
 
 
-<<<<<<< HEAD
-=======
 class TestRawFilesystemAccessUsesNtfsOnWindows(test_base.EndToEndTest):
   """Tests that use_raw_filesystem_access maps to NTFS on Windows OSes."""
 
@@ -134,7 +124,6 @@
                      rdf_paths.PathSpec.PathType.TSK)
 
 
->>>>>>> fe256306
 class TestParserDependency(test_base.EndToEndTest):
   """Test artifact collectors completes when dependencies=FETCH_NOW."""
 
