--- conflicted
+++ resolved
@@ -458,20 +458,7 @@
   return Hunt(data=data, context=context)
 
 
-<<<<<<< HEAD
-def CreatePerClientFileCollectionHunt(
-    hunt_args: hunt_pb2.ApiCreatePerClientFileCollectionHuntArgs,
-    context: context_lib.GrrApiContext) -> Hunt:
-  """Createt a per-client file collection hunt."""
-
-  data = context.SendRequest("CreatePerClientFileCollectionHunt", hunt_args)
-  return Hunt(data=data, context=context)
-
-
-def ListHunts(context=None):
-=======
 def ListHunts(context: context_lib.GrrApiContext) -> utils.ItemsIterator[Hunt]:
->>>>>>> fe256306
   """List all GRR hunts."""
 
   items = context.SendIteratorRequest("ListHunts", hunt_pb2.ApiListHuntsArgs())
