--- conflicted
+++ resolved
@@ -106,7 +106,6 @@
         client_id=self.client_id, flow_id=self.flow_id, format=fmt)
     return self._context.SendStreamingRequest("GetCollectedTimeline", args)
 
-<<<<<<< HEAD
   def GetOsqueryResults(
       self,
       fmt: osquery_pb2.ApiGetOsqueryResultsArgs.Format,
@@ -115,8 +114,6 @@
         client_id=self.client_id, flow_id=self.flow_id, format=fmt)
     return self._context.SendStreamingRequest("GetOsqueryResults", args)
 
-=======
->>>>>>> 4f4c9a3b
   def Get(self) -> "Flow":
     """Fetch flow's data and return proper Flow object."""
 
