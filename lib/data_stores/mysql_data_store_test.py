#!/usr/bin/env python
"""Tests the mysql data store."""



import unittest

# pylint: disable=unused-import,g-bad-import-order
from grr.lib import server_plugins
# pylint: enable=unused-import,g-bad-import-order

import logging

from grr.lib import access_control
from grr.lib import config_lib
from grr.lib import data_store
from grr.lib import data_store_test
from grr.lib import flags
from grr.lib import test_lib
from grr.lib.data_stores import mysql_data_store


class MysqlTestMixin(object):

  def InitDatastore(self):
    self.token = access_control.ACLToken(username="test",
                                         reason="Running tests")
    # Use separate tables for benchmarks / tests so they can be run in parallel.
    config_lib.CONFIG.Set("Mysql.database_name", "grr_test_%s" %
                          self.__class__.__name__)

<<<<<<< HEAD
    data_store.DB = mysql_data_store.MySQLDataStore()
    data_store.DB.security_manager = test_lib.MockSecurityManager()
    data_store.DB.RecreateTables()
=======
    try:
      data_store.DB = mysql_data_store.MySQLDataStore()
      data_store.DB.security_manager = test_lib.MockSecurityManager()
      data_store.DB.RecreateDataBase()
    except Exception as e:
      logging.debug("Error while connecting to MySQL db: %s." % e)
      raise unittest.SkipTest("Skipping since Mysql db is not reachable.")
>>>>>>> 75ead659

  def DestroyDatastore(self):
    data_store.DB.DropTables()

  def testCorrectDataStore(self):
    self.assertTrue(isinstance(data_store.DB, mysql_data_store.MySQLDataStore))


class MysqlDataStoreTest(MysqlTestMixin, data_store_test.DataStoreTest):
  """Test the mysql data store abstraction."""


class MysqlDataStoreBenchmarks(MysqlTestMixin,
                               data_store_test.DataStoreBenchmarks):
  """Benchmark the mysql data store abstraction."""


class MysqlDataStoreCSVBenchmarks(MysqlTestMixin,
                                  data_store_test.DataStoreCSVBenchmarks):
  """Benchmark the mysql data store abstraction."""


def main(args):
  test_lib.main(args)

if __name__ == "__main__":
  flags.StartMain(main)<|MERGE_RESOLUTION|>--- conflicted
+++ resolved
@@ -29,19 +29,13 @@
     config_lib.CONFIG.Set("Mysql.database_name", "grr_test_%s" %
                           self.__class__.__name__)
 
-<<<<<<< HEAD
-    data_store.DB = mysql_data_store.MySQLDataStore()
-    data_store.DB.security_manager = test_lib.MockSecurityManager()
-    data_store.DB.RecreateTables()
-=======
     try:
       data_store.DB = mysql_data_store.MySQLDataStore()
       data_store.DB.security_manager = test_lib.MockSecurityManager()
-      data_store.DB.RecreateDataBase()
+      data_store.DB.RecreateTables()
     except Exception as e:
       logging.debug("Error while connecting to MySQL db: %s." % e)
       raise unittest.SkipTest("Skipping since Mysql db is not reachable.")
->>>>>>> 75ead659
 
   def DestroyDatastore(self):
     data_store.DB.DropTables()
