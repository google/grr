--- conflicted
+++ resolved
@@ -3,11 +3,7 @@
 major = 3
 minor = 4
 revision = 2
-<<<<<<< HEAD
-release = 2
-=======
 release = 4
->>>>>>> fe256306
 
 packageversion = %(major)s.%(minor)s.%(revision)spost%(release)s
 packagedepends = %(packageversion)s